# Training Long Context Models on EHR Data

This repo contains code and pretrained models for the [**Context Clues paper**](https://arxiv.org/abs/2412.16178). It is designed to enable **training any model on HuggingFace on structured EHR data.** It comes with Hydra configs + Wandb logging + PyTorch Lightning distributed training support.

It currently supports EHR data defined using the [**MEDS data standard**](https://github.com/Medical-Event-Data-Standard/) or [**FEMR package**](https://github.com/som-shahlab/femr).

### 📖 Table of Contents

1. 🤗 [Pretrained HuggingFace Models](#models)
1. 📀 [Installation](#installation)
1. 🚀 [Quick Start](#quick_start)
1. 🏋️‍♀️ [Training](#training)
1. 📊 [Evaluation](#evaluation)
1. 💊 [MEDS Demo](#meds_demo)
1. Ⓜ️ [Merative/Truven/MarketScan Demo](#truven_demo)
1. ℹ️ [Other](#other)
1. 🎓 [Citation](#citation)

<a name="models" />

## 🤗 Pretrained HuggingFace Models

Please see our [HuggingFace Collection](https://huggingface.co/collections/StanfordShahLab/context-clues-models-6757f893f6a2918c7ab809f1) to download the following models pretrained from scratch on 2 billion tokens of deidentified structured EHR data:

| Model | Context Lengths |
| ----- | ------------- |
| gpt | [512](https://huggingface.co/StanfordShahLab/gpt-base-512-clmbr), [1024](https://huggingface.co/StanfordShahLab/gpt-base-1024-clmbr), [2048](https://huggingface.co/StanfordShahLab/gpt-base-2048-clmbr), [4096](https://huggingface.co/StanfordShahLab/gpt-base-4096-clmbr) |
| llama | [512](https://huggingface.co/StanfordShahLab/llama-base-512-clmbr), [1024](https://huggingface.co/StanfordShahLab/llama-base-1024-clmbr), [2048](https://huggingface.co/StanfordShahLab/llama-base-2048-clmbr), [4096](https://huggingface.co/StanfordShahLab/llama-base-4096-clmbr) |
| mamba | [1024](https://huggingface.co/StanfordShahLab/mamba-tiny-1024-clmbr), [4096](https://huggingface.co/StanfordShahLab/mamba-tiny-4096-clmbr), [8192](https://huggingface.co/StanfordShahLab/mamba-tiny-8192-clmbr), [16384](https://huggingface.co/StanfordShahLab/mamba-tiny-16384-clmbr) |
| hyena | [1024](https://huggingface.co/StanfordShahLab/hyena-large-1024-clmbr), [4096](https://huggingface.co/StanfordShahLab/hyena-large-4096-clmbr), [8192](https://huggingface.co/StanfordShahLab/hyena-large-8192-clmbr), [16384](https://huggingface.co/StanfordShahLab/hyena-large-16384-clmbr) |

Here's a quick tutorial on how to use these models directly in your own code (i.e. outside of this repo's infra):

```python
from transformers import AutoModelForCausalLM
from hf_ehr.data.tokenization import CLMBRTokenizer
from hf_ehr.config import Event
from typing import List, Dict
import torch

####################################
# 1. Load model and tokenizer
model = AutoModelForCausalLM.from_pretrained("StanfordShahLab/gpt-base-512-clmbr")
tokenizer = CLMBRTokenizer.from_pretrained("StanfordShahLab/gpt-base-512-clmbr")

####################################
# 2. Define patient as sequence of `Event` objects. Only `code` is required.
patient: List[Event] = [
    Event(code='SNOMED/3950001', value=None, unit=None, start=None, end=None, omop_table=None),
    Event(code='Gender/F', value=None, unit=None, start=None, end=None, omop_table=None),
    Event(code='Ethnicity/Hispanic', value=None, unit=None, start=None, end=None, omop_table=None),
    Event(code='SNOMED/609040007', value=None, unit=None, start=None, end=None, omop_table=None),
    Event(code='LOINC/2236-8', value=-3.0, unit=None, start=None, end=None, omop_table=None),
    Event(code='SNOMED/12199005', value=26.3, unit=None, start=None, end=None, omop_table=None),        
]

####################################
# 3. Tokenize patient
batch: Dict[str, torch.Tensor] = tokenizer([ patient ], add_special_tokens=True, return_tensors='pt')
# > batch = {
#     'input_ids': tensor([[ 5, 0, 7, 9, 27, 2049, 6557, 22433, 1]]), 
#     'token_type_ids': tensor([[0, 0, 0, 0, 0, 0, 0, 0, 0]]), 
#     'attention_mask': tensor([[1, 1, 1, 1, 1, 1, 1, 1, 1]])
# }
textual_tokens: List[str] = tokenizer.convert_events_to_tokens(patient)
# > textual_tokens = ['SNOMED/3950001', 'Gender/F', 'Ethnicity/Hispanic', 'SNOMED/609040007', 'LOINC/2236-8 || None || -1.7976931348623157e+308 - 4.0', 'SNOMED/12199005 || None || 26.0 - 28.899999618530273']

####################################
# 4. Run model
logits = model(**batch).logits
# > logits.shape = torch.Size([1, 9, 39818])

####################################
# 5. Get patient representation for finetuning (usually we choose the last token's logits)
representation = logits[:, -1, :]
```
<a name="installation" />

## 📀 Installation

Direct install:
```bash
pip install hf-ehr
```

For faster Mamba runs, install:
```bash
pip install mamba-ssm causal-conv1d
```

Development install:
```bash
conda create -n hf_env python=3.10 -y
conda activate hf_env
pip install -r requirements.txt --no-cache-dir
pip install -e .

# [Optional] If you haven't already created your **Tokenizers**, run the following. If you're on Carina, then skip this step.
cd hf_ehr/scripts/tokenizers
sbatch clmbr.sh # Takes ~5 seconds
sbatch desc.sh # Takes ~30 min
sbatch cookbook.sh # Takes many hours
```

<a name="quick_start"/>

## 🚀 Quick Start

Launch a GPT training run with the ability to configure common hyperparameters:

```bash
cd hf_ehr/scripts/carina
python3 main.py --model gpt2 --size base --tokenizer clmbr --context_length 1024 --dataloader approx --dataset v8 --is_run_local --is_force_refresh
```

Launch a Llama run on a MEDS dataset:
```bash
cd hf_ehr/scripts/carina
python3 main.py --model llama --size base --tokenizer clmbr --context_length 1024 --dataloader approx --dataset meds_mimic4_demo --is_run_local --is_force_refresh
```

To launch 4 GPT-base runs on one SLURM node (in parallel), and 4 Mamba runs on another SLURM node (in parallel):

```bash
cd hf_ehr/scripts/carina

# GPT runs
sbatch parallel_gpt.sh

# Mamba runs
sbatch parallel_mamba.sh
```

<a name="training" />

## 🏋️‍♀️ Training

We use [Hydra](https://github.com/facebookresearch/hydra) to manage our configurations and [PyTorch Lightning](https://github.com/Lightning-AI/pytorch-lightning) for training. 

You can either overwrite the config files in `configs/` or pass in CLI arguments to override the defaults.

There are 3 ways to launch a training run. 

### Easy Mode

Launch multiple runs in parallel on the same SLURM node  (each job gets 1 GPU) using `hf_ehr/scripts/carina/parallel_{model}.sh`:

```bash
cd hf_ehr/scripts/carina

# Launch 4 gpt runs in parallel on the same node. See the file for the specific model versions run.
sbatch parallel_gpt.sh

# Launch 4 bert runs in parallel on the same node. See the file for the specific model versions run.
sbatch parallel_bert.sh

# Launch 4 hyena runs in parallel on the same node. See the file for the specific model versions run.
sbatch parallel_hyena.sh

# Launch 4 mamba runs in parallel on the same node. See the file for the specific model versions run.
sbatch parallel_mamba.sh
```

### Medium Mode

Launch one run on a SLURM node using `hf_ehr/scripts/carina/{model}.sh`:

```bash
cd hf_ehr/scripts/carina

# Launch GPT-2 base model on v8 dataset with CLMBRTokenizer, ApproxBatchSampler dataloader, and 2048 context length; force train from scratch and not resume prior run (even if exists)
python3 main.py --model gpt2 --size base --tokenizer clmbr --context_length 2048 --dataloader approx --dataset v8 --is_force_refresh

# Launch Mamba tiny model on v8 dataset with CookbookTokenizer, ApproxBatchSampler dataloader, and 16384 context length; resume prior run if exists
python3 main.py --model mamba --size tiny --tokenizer cookbook --context_length 16384 --dataloader approx --dataset v8

# Launch BERT-base model on v8 dataset with DescTokenizer, ApproxBatchSampler dataloader, and 4096 context length; resume prior run if exists; overwrite the default device assignment to GPU 1; give wandb run a name of `custom`
python3 main.py --model bert --size base --tokenizer desc --context_length 4096 --dataloader approx --dataset v8 --extra "+trainer.devices=[1] logging.wandb.name=custom"

# Run locally a GPT-2 large model on v8 AllTokens dataset with CLMBRTokenizer, ApproxBatchSampler dataloader, and 1024 context length
python3 main.py --model gpt2 --size large --tokenizer clmbr --context_length 2048 --dataloader approx --dataset v8-alltokens --is_run_local

# Launch Mamba tiny model on v8 dataset with CookbookTokenizer, ApproxBatchSampler dataloader, and 16384 context length; resume prior run if exists; run on 8 H100's
python3 main.py --model mamba --size tiny --tokenizer cookbook --context_length 16384 --dataloader approx --dataset v8 --partitions nigam-h100 --extra "trainer=multi_gpu trainer.devices=[0,1,2,3,4,5,6,7]"
```

General usage:
```bash
python3 main.py --model <model> --size <size> --tokenizer <tokenizer> --context_length <context_length> --dataloader <dataloader> --dataset <dataset> [--extra <extra>] [--partitions <partitions>] [--is_force_refresh] [--is_skip_base] [--is_run_local]
```

where...
- `<model>`: str -- Architecture to use. Choices are `gpt`, `bert`, `hyena`, `mamba`
- `<size>`: str -- Model size to use. Choices are `tiny`, `small`, `base`, `medium`, `large`, `huge`
- `<tokenizer>`: str -- Tokenizer to use. Choices are `clmbr`, `desc`, `cookbook`
- `<context_length>`: int -- Context length to use
- `<dataloader>`: str -- Dataloader to use. Choices are `approx`, `exact`
- `<dataset>`: str -- Dataset to use. Choices are `v8`, `v8-alltokens`, `v9`, `v9-alltokens`
- `[--extra <extra>]`: Optional[str] -- An optional string that will get appended to the end of the `python ../run.py` command verbatim
- `[--partitions <partitions>]`: Optional[str] -- An optional string that specifies the partitions to use. Defaults to `nigam-v100,gpu` for gpt2 and BERT, and `nigam-h100,nigam-a100` for HYENA and MAMBA
- `[--is_force_refresh]`: Optional -- An optional flag that triggers a force refresh of the run (i.e., delete the existing run and start from scratch)
- `[--is_skip_base]`: Optional -- An optional flag that skips running `source base.sh`. Useful when running `parallel.sh` and we don't want to reinit the conda environment multiple times
- `[--is_run_local]`: Optional -- An optional flag that runs the script locally as `python run.py` instead of as a SLURM `sbatch` command

### Advanced Mode

Directly call `run.py`, which allows maximum flexibility for configs. 

See the [Config README](hf_ehr/configs/README.md) for details on all config settings.

```bash
cd hf_ehr/scripts/carina

# Launch gpt with: size=base, dataset=v8, context_length=2048, tokenizer=CLMBRTokenizer, sampler=ApproxBatchSampler, max_tokens_per_batch=16384, use_cuda_devices=2,3, wandb_logging_name=gpt2-custom-run, force_restart_existing_run=True, save_to_path=/share/pi/nigam/mwornow/hf_ehr/cache/runs/bert-test/
python3 ../run.py \
    +data=v8 \
    +trainer=single_gpu \
    +model=gpt2-base \
    +tokenizer=clmbr \
    data.dataloader.mode=approx \
    data.dataloader.approx_batch_sampler.max_tokens=16384 \
    data.dataloader.max_length=2048 \
    model.config_kwargs.n_positions=2048 \
    trainer.devices=[2,3] \
    logging.wandb.name=gpt2-custom-run \
    main.is_force_restart=True \
    main.path_to_output_dir=/share/pi/nigam/mwornow/hf_ehr/cache/runs/bert-test/
```

### How to Configure Runs

See the [Config README](hf_ehr/configs/README.md) for details on all config settings (models, training, dataloaders, tokenizers, etc.).


<a name="evaluation"/>
    
## 📊 Evaluation

### EHRSHOT

How to use this repo with EHRSHOT.

#### 1. Generate Patient Representations
This all occurs within the `hf_ehr` repo.

1. Identify the path (`<path_to_ckpt>`) to the model checkpoint you want to evaluate.

2. Generate patient representations with your model. This will create a folder in `/share/pi/nigam/mwornow/ehrshot-benchmark/EHRSHOT_ASSETS/models` for this model checkpoint.

```bash
cd hf_ehr/scripts/eval/
sbatch ehrshot.sh <path_to_ckpt>
```

#### 2. Generate EHRSHOT Results

This all occurs within the `ehrshot-benchmark` repo.

1. Generate your model's AUROC/AUPRC results by running `7_eval.sh`:

```bash
# cd to ehrshot-benchmark/ehrshot/bash_scripts/ directory
bash 7_eval.sh --is_use_slurm
```

#### 3. Generate EHRSHOT Plots

This all occurs within the `ehrshot-benchmark` repo.

1. Generate plots by running: `8_make_results_plots.sh`. You might need to modify the `--model_heads` parameter in the file before running to specify what gets included in your plots.

```bash
# cd to ehrshot-benchmark/ehrshot/bash_scripts/ directory
bash 8_make_results_plots.sh
```

<a name="meds_demo"/>

## 💊 MEDS Demo

We support training and inference on [MEDS formatted datasets](https://github.com/Medical-Event-Data-Standard/meds/). 

Here is a quick tutorial using the publicly available **MIMIC-IV demo dataset** (inspired by [this tutorial](https://colab.research.google.com/drive/1R1LrDIzhQyWldQWM0lyfjeF_n9I_iZT3)).

1. **Download** the [MIMIC-IV demo dataset](https://physionet.org/content/mimiciv-demo/1.4/) from PhysioNet.

```bash
export PATH_TO_DOWNLOAD=mimic4_demo
export PATH_TO_MEDS=meds_mimic4_demo
export PATH_TO_MEDS_READER=meds_mimic4_demo_reader

!wget -q -r -N -c --no-host-directories --cut-dirs=1 -np -P $PATH_TO_DOWNLOAD https://physionet.org/files/mimic-iv-demo/2.2/
```

2. **Convert** the MIMIC-IV demo dataset to [**MEDS format**](https://github.com/Medical-Event-Data-Standard/meds/).

```bash
rm -rf $PATH_TO_MEDS 2>/dev/null
meds_etl_mimic $PATH_TO_DOWNLOAD $PATH_TO_MEDS
```

3. **Convert** the MEDS dataset into a [**MEDS Reader Database**](https://github.com/som-shahlab/meds_reader) (to enable faster data ingestion during training).

```bash
rm -rf $PATH_TO_MEDS_READER 2>/dev/null
meds_reader_convert $PATH_TO_MEDS $PATH_TO_MEDS_READER --num_threads 4
```

4. **Verify** everything worked.

```bash
meds_reader_verify $PATH_TO_MEDS $PATH_TO_MEDS_READER
```

5. **Create train/val/test splits** (80/10/10) by running the below Python script:
```bash
cd hf_ehr/scripts/datasets
python split_meds_dataset.py --path_to_meds_reader $PATH_TO_MEDS_READER --train_split_size 0.8 --val_split_size 0.1
```

6. **Create** a **Hydra config** for your dataset.

```bash
cp hf_ehr/configs/data/meds_mimic4_demo.yaml hf_ehr/configs/data/meds_mimic4_demo_custom.yaml
sed -i 's|/share/pi/nigam/mwornow/mimic-iv-demo-meds-reader|$PATH_TO_MEDS_READER|g' hf_ehr/configs/data/meds_mimic4_demo_custom.yaml
```

<<<<<<< HEAD
7. **Train** a **Llama model** on the dataset.
- You need to exchange line 315 in `scripts/carina/main.py`, with your desired output dir.
- By default, this uses WandB to track the run, please configure it beforehand by calling `wandb init` and then changing `scripts/run.py` at line 294 (and possibly elsewhere) entity and project.
=======
7. **Train** a tokenizer on the dataset. Limit our vocabulary to the top-$k$ most frequently occurring codes.

```bash
cd hf_ehr/tokenizers
python create_cookbook.py --dataset meds_mimic4_demo --n_procs 5 --chunk_size 10000 --is_force_refresh
python create_cookbook_k.py --dataset meds_mimic4_demo --k 32 --stat count_occurrences
```

8. **Train** a **Llama model** on the dataset.
>>>>>>> 3ab291d6

```bash
cd hf_ehr/scripts/carina
python3 main.py --model llama --size base --tokenizer clmbr --context_length 1024 --dataloader approx --dataset meds_mimic4_demo_custom --is_run_local --is_force_refresh
``` 


<a name="truven_demo"/>

## Ⓜ️ Merative/Truven/MarketScan Demo

We support training and inference on the 2017 Merative MarketScan Commercial Claims and Encounters Database (OMOP CDMv5 formatted) dataset, aka "Truven" or "MarketScan".

1. **Download** the [Merative OMOP CDMv5 dataset](https://console.cloud.google.com/storage/browser/truven_backup/TRUVEN_CDMv5;tab=objects?authuser=1&project=som-nero-phi-nigam-starr). *Note: This takes ~10 mins to download and takes up 347 GB of space.*

```bash
export PATH_TO_DOWNLOAD=truven-omop
export PATH_TO_MEDS=truven-meds
export PATH_TO_MEDS_READER=truven-meds-reader
gsutil -m cp -r gs://truven_backup/TRUVEN_CDMv5 $PATH_TO_DOWNLOAD
```

2. **Convert** the Truven OMOP CDMv5 dataset to [**MEDS format**](https://github.com/Medical-Event-Data-Standard/meds/). *Note: This takes ~4.25 hrs to run and takes up 698MB of space.*

```bash
meds_etl_omop $PATH_TO_DOWNLOAD $PATH_TO_MEDS
```

3. **Convert** the MEDS dataset into a [**MEDS Reader Database**](https://github.com/som-shahlab/meds_reader) (to enable faster data ingestion during training). *Note: This takes ~15 mins to run and takes up 26GB of space.*

```bash
meds_reader_convert $PATH_TO_MEDS $PATH_TO_MEDS_READER --num_threads 10
meds_reader_verify $PATH_TO_MEDS $PATH_TO_MEDS_READER
```

4. **Create train/val/test splits** (80/10/10) by running the below Python script. *Note: This takes ~1 min to run.*
```bash
cd hf_ehr/scripts/datasets
python split_meds_dataset.py --path_to_meds_reader $PATH_TO_MEDS_READER --train_split_size 0.8 --val_split_size 0.1
```

5. **Train** a tokenizer on the dataset. Limit our vocabulary to the top-$k$ most frequently occurring codes. **TODO**

```bash
cd hf_ehr/tokenizers
python create_cookbook.py --dataset truven --n_procs 5 --chunk_size 10000 --is_force_refresh
python create_cookbook_k.py --dataset truven --k 32 --stat count_occurrences
```

6. **Train** a **Llama model** on the dataset using 2 GPUs. *Note: This takes ~5 hrs per epoch with 2 H100's.*

```bash
cd hf_ehr/scripts/carina
python3 main.py --model llama --size base --tokenizer clmbr --context_length 512 --dataloader batch --dataset truven --trainer multi_gpu_2 --is_run_local --is_force_refresh
``` 


<a name="other" />

## ℹ️ Other

### Based
To get the **based** model to run, you need to do the following installations on an A100 or above node:

```bash
pip install -v \
    --disable-pip-version-check \
    --no-cache-dir \
    --no-build-isolation \
    --config-settings "--build-option=--cpp_ext" \
    --config-settings "--build-option=--cuda_ext" \
    'git+https://github.com/NVIDIA/apex@b496d85'  --no-cache-dir

pip install --no-cache-dir \
    torch==2.1.2 \
    torchvision==0.16.2 \
    torchaudio==2.1.2 \
    --index-url https://download.pytorch.org/whl/cu118 --no-cache-dir

# Install FLA triton kernel
pip install -U git+https://github.com/sustcsonglin/flash-linear-attention

pip install 'git+https://github.com/HazyResearch/flash-attention@v2.5.2' --no-build-isolation --no-cache-dir
pip install 'git+https://github.com/HazyResearch/flash-attention@v2.5.2#subdirectory=csrc/fused_dense_lib'  --no-build-isolation --no-cache-dir
pip install 'git+https://github.com/HazyResearch/flash-attention@v2.5.2#subdirectory=csrc/layer_norm' --no-build-isolation --no-cache-dir

git clone git@github.com:HazyResearch/based.git
cd based
pip install -e . --no-cache-dir
```

### 🤖 Creating a Model

Let's say we want to create a new model called `{model}` of size `{size}`.

1. Create the Hydra config YAML for your model architecture in `hf_ehr/configs/architecture/{model}.yaml`. Copy the contents of `hf_ehr/configs/architecture/bert.yaml` and modify as needed. 

2. Create the Hydra config YAML for your model instantiation in `hf_ehr/configs/models/{model}-{size}.yaml`. Copy the contents of `hf_ehr/configs/models/bert-base.yaml` and modify as needed.

3. Create the model itself by creating a new file `hf_ehr/models/{model}.py`. Copy the contents of `models/bert.py` and modify as needed.

4. Add your model to `hf_ehr/scripts/run.py` above the line `raise ValueError(f"Model `{config.model.name}` not supported.")`

### ✂️ Creating a Tokenizer

See the [Tokenizer README](hf_ehr/tokenizers/README.md) for details on creating tokenizers and how they are stored on the file system.

### 🤗 Uploading a Model to Hugging Face

See the [Hugging Face README](hf_ehr/scripts/huggingface/README.md) for details on uploading models to Hugging Face.

<a name="citation" />

### 📦 Package for PyPi

```bash
git add . && git commit -m "New version"
make release
```

### MEDS-DEV

First, create a tokenizer from the MEDS extract. This takes 834 seconds.

```bash
cd hf_ehr/tokenizers
python create_cookbook.py --dataset meds_dev --n_procs 5 --chunk_size 10000 --is_force_refresh
```

## 🎓 Citation

If you found this work useful, please consider citing it:

```
@article{wornow2024contextclues,
      title={Context Clues: Evaluating Long Context Models for Clinical Prediction Tasks on EHRs}, 
      author={Michael Wornow and Suhana Bedi and Miguel Angel Fuentes Hernandez and Ethan Steinberg and Jason Alan Fries and Christopher Ré and Sanmi Koyejo and Nigam H. Shah},
      year={2024},
      eprint={2412.16178},
      url={https://arxiv.org/abs/2412.16178}, 
}
```<|MERGE_RESOLUTION|>--- conflicted
+++ resolved
@@ -325,11 +325,6 @@
 sed -i 's|/share/pi/nigam/mwornow/mimic-iv-demo-meds-reader|$PATH_TO_MEDS_READER|g' hf_ehr/configs/data/meds_mimic4_demo_custom.yaml
 ```
 
-<<<<<<< HEAD
-7. **Train** a **Llama model** on the dataset.
-- You need to exchange line 315 in `scripts/carina/main.py`, with your desired output dir.
-- By default, this uses WandB to track the run, please configure it beforehand by calling `wandb init` and then changing `scripts/run.py` at line 294 (and possibly elsewhere) entity and project.
-=======
 7. **Train** a tokenizer on the dataset. Limit our vocabulary to the top-$k$ most frequently occurring codes.
 
 ```bash
@@ -339,7 +334,8 @@
 ```
 
 8. **Train** a **Llama model** on the dataset.
->>>>>>> 3ab291d6
+- You need to exchange line 315 in `scripts/carina/main.py`, with your desired output dir.
+- By default, this uses WandB to track the run, please configure it beforehand by calling `wandb init` and then changing `scripts/run.py` at line 294 (and possibly elsewhere) entity and project.
 
 ```bash
 cd hf_ehr/scripts/carina
