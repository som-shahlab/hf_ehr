--- conflicted
+++ resolved
@@ -16,11 +16,7 @@
 ## Setup
 
 ```bash
-<<<<<<< HEAD
-conda create -n hf_env python=3.10 -y
-=======
 conda env create -f env.yaml
->>>>>>> 1918804d
 conda activate hf_env
 ```
 
