import random
import time
from typing import Dict, List, Optional, Tuple, Union, Any, TypedDict
import torch
from torch.utils.data import Dataset
import femr.datasets
import os
import numpy as np
from jaxtyping import Float
import json
from transformers import PreTrainedTokenizer, AutoTokenizer
from tqdm import tqdm
import datetime
from omegaconf import OmegaConf
<<<<<<< HEAD
from hf_ehr.config import GPU_BASE_DIR, PATH_TO_DATASET_CACHE_DIR
from hf_ehr.utils import convert_lab_value_to_token_from_quantiles, convert_lab_value_to_token_from_ranges
=======
from hf_ehr.config import GPU_BASE_DIR, PATH_TO_DATASET_CACHE_DIR, H100_BASE_DIR
from hf_ehr.utils import convert_lab_value_to_token
>>>>>>> 5b145086

class Detail(TypedDict):
    token_2_count: Dict[str, int] # mapping [key] = token, [val] = count of that token
    unit_2_quartiles: Optional[List[float]] # mapping [key] = unit, [val] = list of quartiles
    is_numeric: Optional[bool] # if TRUE, then code is a lab value

class Code2Detail(TypedDict):
    """JSON file named `code_2_detail.json` which is a dict with [key] = code from FEMR, [val] = Detail dict"""
    code: Detail

SPLIT_SEED: int = 97
SPLIT_TRAIN_CUTOFF: float = 70
SPLIT_VAL_CUTOFF: float = 85

class FEMRTokenizer(PreTrainedTokenizer):
    def __init__(self, 
                 path_to_code_2_detail: str, 
                 is_remap_numerical_codes: bool = False, # if TRUE, then remap numericals to buckets based on quantile of value
                 min_code_count: Optional[int] = None) -> None:
        self.code_2_detail: Code2Detail = json.load(open(path_to_code_2_detail, 'r'))
        
        # Get vocabulary
        if is_remap_numerical_codes:
            # Use the lab-value quantiled version of the FEMR codes
            codes: List[str] = sorted(list(self.code_2_detail.keys())) # TODO -- get list of codes by looping through `token_2_count` keys()
        else:
            # Just use the raw FEMR codes as is
            codes: List[str] = sorted(list(self.code_2_detail.keys()))
        
        
        # Only keep codes with >= `min_code_count` occurrences in our dataset
        if min_code_count is not None:
            codes = [x for x in codes if self.is_valid_code(x, min_code_count)]
        """    
        if min_code_count is not None:
            codes = [ x for x in codes if self.code_2_detail[x]['token_2_count'] >= min_code_count ] # TODO loop through `token_2_count` values
        """    
        # Create vocab
        self.special_tokens = [ '[BOS]', '[EOS]', '[UNK]', '[SEP]', '[PAD]', '[CLS]', '[MASK]']
        self.non_special_tokens = codes
        self.vocab = self.special_tokens + self.non_special_tokens

        # Map tokens -> idxs
        self.token_2_idx: Dict[str, int] = { x: idx for idx, x in enumerate(self.vocab) }
        self.idx_2_token: Dict[int, str] = { idx: x for idx, x in enumerate(self.vocab) }

        # Create tokenizer
        super().__init__(
            bos_token='[BOS]',
            eos_token='[EOS]',
            unk_token='[UNK]',
            sep_token='[SEP]',
            pad_token='[PAD]',
            cls_token='[CLS]',
            mask_token='[MASK]',
        )
        self.add_tokens(self.non_special_tokens)
        
    def is_valid_code(self, code, min_code_count):
        token_2_count = self.code_2_detail[code]['token_2_count']
        
        # If token_2_count is a dictionary, ensure all its values meet the minimum count
        if isinstance(token_2_count, dict):
            return all(count >= min_code_count for count in token_2_count.values())
        
        # If token_2_count is not a dictionary, assume it should be an integer
        return token_2_count >= min_code_count
    
    def __call__(self, 
                 batch: Union[List[str], List[List[str]]],
                 is_truncation_random: bool = False,
                 seed: int = 1,
                 **kwargs) -> Dict[str, torch.Tensor]:
        '''Tokenize a batch of patient timelines, where each timeline is a list of event codes.
            We add the ability to truncate seqs at random time points.
            
            Expects as input a list of codes in either the format of:
                A list of codes (List[str])
                A list of lists of codes (List[str])
            NOTE: Must set `is_split_into_words=True` b/c we've already pre-tokenized our inputs (i.e. we're passing in a List of tokens, not a string)
        '''
        if isinstance(batch[0], str):
            # List[str] => List[List[str]]
            batch = [ batch ]

        if is_truncation_random:
            max_length: int = kwargs.get("max_length")
            if not max_length:
                raise ValueError(f"If you specify `is_truncation_random`, then you must also provide a non-None value for `max_length`")

            # Tokenize without truncation
            kwargs.pop('max_length')
            kwargs.pop('truncation')
            tokenized_batch: Dict[str, torch.Tensor] = super().__call__(batch, **kwargs, truncation=None, is_split_into_words=True)
            
            # Truncate at random positions
            random.seed(seed)
            for key in tokenized_batch.keys():
                truncated_batch: List[List[int]] = []
                for timeline in tokenized_batch[key]:
                    if len(timeline) > max_length:
                        # Calculate a random start index
                        start_index: int = random.randint(0, len(timeline) - max_length)
                        new_timeline = timeline[start_index:start_index + max_length]
                        assert new_timeline.shape[0] == max_length, f"Error in truncating by random positions: new_timeline.shape = {new_timeline.shape[0]} != max_length={max_length}"
                        truncated_batch.append(new_timeline)
                    else:
                        truncated_batch.append(timeline)
                if kwargs.get('return_tensors') == 'pt':
                    tokenized_batch[key] = torch.stack(truncated_batch, dim=0)
                else:
                    tokenized_batch[key] = truncated_batch
        else:
            tokenized_batch: Dict[str, torch.Tensor] = super().__call__(batch, **kwargs, is_split_into_words=True)

        return tokenized_batch

    """Mandatory overwrites of base class"""
    @property
    def vocab_size(self) -> int:
        return len(self.vocab)

    def get_vocab(self) -> Dict[str, int]:
        return self.token_2_idx

    def _tokenize(self, text: str, **kwargs):
        """Default to splitting by ' ' since the tokenizer will join together tokens using a space"""
        raise Exception("We shouldn't ever get here (FEMRTokenizer._tokenize()")

    def _convert_token_to_id(self, token: str) -> int:
        return self.token_2_idx[token]

    def _convert_id_to_token(self, index: int) -> str:
        raise self.idx_2_token[index]


class DescTokenizer(PreTrainedTokenizer):
    """Converts codes => textual descriptions, then tokenizes
    """
    def __init__(self, tokenizer: AutoTokenizer) -> None:
        self.tokenizer = tokenizer
        self.code_separator: str = ' ' # separate descriptions with a space by default
        
        super().__init__(
            bos_token=tokenizer.bos_token,
            eos_token=tokenizer.eos_token,
            unk_token=tokenizer.unk_token,
            sep_token=self.code_separator,
            pad_token=tokenizer.pad_token,
            cls_token=tokenizer.cls_token
        )

    def __call__(self, 
                 batch: Union[List[str], List[List[str]]],
                 is_truncation_random: bool = False,
                 seed: int = 1,
                 **kwargs) -> Dict[str, torch.Tensor]:
        '''Tokenize a batch of patient timelines, where each timeline is a list of event codes.
            We add the ability to truncate seqs at random time points.
            
            Expects as input a list of text-fied code descriptions in either the format of:
                A list of codes (List[str])
                A list of lists of codes (List[str])
        '''
        if isinstance(batch[0], str):
            # List[str] => List[List[str]]
            batch = [ batch ]

        # Concatenate all strings together for tokenization by traditional HF tokenizer
        # List[List[str]] => List[str]
        batch = [ self.code_separator.join(x) for x in batch ]

        if is_truncation_random:
            max_length: int = kwargs.get("max_length")
            if not max_length:
                raise ValueError(f"If you specify `is_truncation_random`, then you must also provide a non-None value for `max_length`")

            # Tokenize without truncation
            kwargs.pop('max_length')
            kwargs.pop('truncation')
            tokenized_batch: Dict[str, torch.Tensor] = self.tokenizer.__call__(batch, **kwargs, truncation=None)

            # Truncate at random positions
            random.seed(seed)
            for key in tokenized_batch.keys():
                truncated_batch: List[List[int]] = []
                for timeline in tokenized_batch[key]:
                    if len(timeline) > max_length:
                        # Calculate a random start index
                        start_index: int = random.randint(0, len(timeline) - max_length)
                        new_timeline = timeline[start_index:start_index + max_length]
                        assert new_timeline.shape[0] == max_length, f"Error in truncating by random positions: new_timeline.shape = {new_timeline.shape[0]} != max_length={max_length}"
                        truncated_batch.append(new_timeline)
                    else:
                        truncated_batch.append(timeline)
                if kwargs.get('return_tensors') == 'pt':
                    tokenized_batch[key] = torch.stack(truncated_batch, dim=0)
                else:
                    tokenized_batch[key] = truncated_batch
        else:
            tokenized_batch: Dict[str, torch.Tensor] = self.tokenizer.__call__(batch, **kwargs)

        return tokenized_batch

    """Mandatory overwrites of base class"""
    @property
    def vocab_size(self) -> int:
        return len(self.tokenizer.get_vocab())

    def get_vocab(self) -> Dict[str, int]:
        return self.tokenizer.get_vocab()

    def _tokenize(self, text: str, **kwargs):
        """Default to splitting by ' ' since the tokenizer will join together tokens using a space"""
        raise Exception("We shouldn't ever get here (FEMRTokenizer._tokenize()")

    def _convert_token_to_id(self, token: str) -> int:
        return self.tokenizer._convert_token_to_id(token)

    def _convert_id_to_token(self, index: int) -> str:
        return self.tokenizer._convert_id_to_token(index)

class FEMRDataset(Dataset):
    '''Dataset that returns patients in a FEMR extract.
        Note: Takes 1.5 hrs to loop through all event.code of all 3769353 patients in STARR-OMOP-deid-lite.
    '''
    def __init__(self, 
                 path_to_femr_extract: str, 
                 path_to_code_2_detail: Optional[str],
                 split: str = 'train',
                 sampling_strat: Optional[str] = None,
                 sampling_kwargs: Optional[Dict] = None,
                 is_remap_numerical_codes: bool = False, # if TRUE, then remap numericals to buckets based on quantile of value
                 is_remap_codes_to_desc: bool = False, # if TRUE, then remap all codes to their textual descriptions
                 is_clmbr: bool = False, # if TRUE, then use CLMBR-style vocab
                 is_debug: bool = False,
                 seed: int = 1):
        assert os.path.exists(path_to_femr_extract), f"{path_to_femr_extract} is not a valid path"
        assert split in ['train', 'val', 'test'], f"{split} not in ['train', 'val', 'test']"
        self.path_to_femr_extract: str = path_to_femr_extract
        self.path_to_code_2_detail: str = path_to_code_2_detail
        self.femr_db = femr.datasets.PatientDatabase(path_to_femr_extract)
        self.split: str = split
        self.sampling_strat: Optional[str] = sampling_strat
        self.sampling_kwargs: Optional[Dict] = sampling_kwargs
        self.is_debug: bool = is_debug
        self.seed: int = seed
    
        # Code vocab
        self.code_2_detail: Code2Detail = json.load(open(self.path_to_code_2_detail, 'r')) if path_to_code_2_detail is not None else None # type: ignore
                
        # Augmentations
        self.is_remap_numerical_codes: bool = is_remap_numerical_codes
        self.is_remap_codes_to_desc: bool = is_remap_codes_to_desc
        self.is_clmbr: bool = is_clmbr
        if self.is_clmbr:
            assert not (self.is_remap_codes_to_desc or self.is_remap_numerical_codes), f"ERROR - Cannot have `is_clmbr=True` and any other augmentation"
        
        # Sanity check
        if self.is_remap_numerical_codes:
            assert self.code_2_detail is not None, f"self.code_2_detail cannot be NONE if self.is_remap_numerical_codes=True"

        # Pre-calculate canonical splits based on patient ids
        all_pids: np.ndarray = np.array([ pid for pid in self.femr_db ])
        hashed_pids: np.ndarray = np.array([ self.femr_db.compute_split(SPLIT_SEED, pid) for pid in all_pids ])
        self.train_pids: np.ndarray = all_pids[np.where(hashed_pids < SPLIT_TRAIN_CUTOFF)[0]]
        if sampling_strat:
            self.train_pids: np.ndarray = self.get_sampled_pids(self.train_pids)
        self.val_pids: np.ndarray = all_pids[np.where((SPLIT_TRAIN_CUTOFF <= hashed_pids) & (hashed_pids < SPLIT_VAL_CUTOFF))[0]]
        self.test_pids: np.ndarray = all_pids[np.where(hashed_pids >= SPLIT_VAL_CUTOFF)[0]]
        
        # Confirm disjoint train/val/test
        assert np.intersect1d(self.train_pids, self.val_pids).shape[0] == 0
        assert np.intersect1d(self.train_pids, self.test_pids).shape[0] == 0
        assert np.intersect1d(self.val_pids, self.test_pids).shape[0] == 0

        # If debug, then shrink to 1k patients
        if is_debug:
            self.train_pids = self.train_pids[:1000]
            self.val_pids = self.val_pids[:1000]
            self.test_pids = self.test_pids[:1000]

    def get_sampled_pids(self, pids: np.ndarray, is_force_refresh: bool = False) -> np.ndarray:
        """Returns sampled patient_ids based on the sample strategy"""
        # Check if cache exists
        np.random.seed(self.seed)
        path_to_cache_file: str = os.path.join(self.get_path_to_cache_folder(), 'sample_splits.json')
        if not is_force_refresh:
            if os.path.exists(path_to_cache_file):
                data: Dict = json.load(open(path_to_cache_file, 'r'))
                if data['uuid'] == self.get_uuid(): # confirm UUID matches
                    return pids[data['pids']]

        # Generate from scratch
        if self.sampling_strat == 'random':
            # Random sampling -- i.e. select a random X% subset of patients (without replacement)
            assert self.sampling_kwargs.percent is not None, "If sampling_strat is 'random', then you must provide a value for `percent`"
            size: int = len(pids) * self.sampling_kwargs.percent // 100
            indices: np.ndarray = np.random.choice(len(pids), size=size, replace=False)
            pids: np.ndarray = pids[indices]
        elif self.sampling_strat == "stratified":
            # Stratified sampling based on demographics
            assert self.sampling_kwargs.demographic in ['age', 'race', 'sex'], "If sampling_strat is 'stratified', then you must provide a value for `age`, `race`, or `sex`"
            demographics = self._get_demographics_dict(pids)
            indices: np.ndarray = self._get_stratified_indices(demographics)
        else:
            raise ValueError(f"Unsupported sampling strategy: {self.sampling_strat}")
        
        # Save to cache
        os.makedirs(os.path.dirname(path_to_cache_file), exist_ok=True)
        json.dump({ 'uuid' : self.get_uuid(), 'pids' : indices.tolist() }, open(path_to_cache_file, 'w'))
        print("Successfully saved sampled pids to cache: ", path_to_cache_file)
        return pids

    def _get_demographics_dict(self, pids: np.ndarray) -> Dict[str, Any]:
        '''Returns dict of demographics'''
        demographics = {
            'age': {
                'age_20': [],
                'age_40': [],
                'age_60': [],
                'age_80': [],
                'age_plus': []
            },
            'race': {
                'white': [],
                'pacific_islander': [],
                'black': [],
                'asian': [],
                'american_indian': [],
                'unknown': []
            },
            'sex': {
                'male': [],
                'female': []
            }
        }
        for pid in pids:
            if self.sampling_kwargs.demographic == 'age':
                end_age = self.femr_db[pid].events[-1].start
                start_age = self.femr_db[pid].events[0].start
                age = end_age - start_age
                if age <= datetime.timedelta(days=20*365):
                    demographics['age']['age_20'].append(pid)
                elif datetime.timedelta(days=20*365) < age <= datetime.timedelta(days=40*365):  
                    demographics['age']['age_40'].append(pid)
                elif datetime.timedelta(days=40*365) < age < datetime.timedelta(days=60*365):
                    demographics['age']['age_60'].append(pid)
                elif datetime.timedelta(days=60*365) < age < datetime.timedelta(days=80*365):
                    demographics['age']['age_80'].append(pid)
                elif datetime.timedelta(days=80*365) < age:
                    demographics['age']['age_plus'].append(pid)
            elif self.sampling_kwargs.demographic == 'race':
                race_codes = {'Race/5': 'white', 'Race/4': 'pacific_islander', 
                          'Race/3': 'black', 'Race/2': 'asian', 'Race/1': 'american_indian'}
                race = 'unknown'
                for e in self.femr_db[pid].events:
                    if e.code in race_codes:
                        demographics['race'][race_codes[e.code]].append(pid)
                        race = race_codes[e.code]
                        break
                if race == 'unknown':
                    demographics['race']['unknown'].append(pid)
            elif self.sampling_kwargs.demographic == 'sex':
                for e in self.femr_db[pid].events:
                    if e.code == 'Gender/M':
                        demographics['sex']['male'].append(pid)
                        break
                    elif e.code == 'Gender/F':
                        demographics['sex']['female'].append(pid)
                        break
        return demographics
        
    def _get_stratified_indices(self, demographics: Dict) ->  np.ndarray:
        '''Returns stratified patient_ids based on the selected demographic'''
        np.random.seed(self.seed)
        pids = []
        demographic = self.sampling_kwargs.demographic
        min_key = min(demographics[demographic], key=lambda k: len(demographics[demographic][k]))
        for val in demographics[demographic].values():
            sampled_pids = np.random.choice(val, len(demographics[demographic][min_key]), replace=False)
            pids.extend(sampled_pids)
        return np.array(pids)

    def __len__(self) -> int:
        return len(self.get_pids())
    
    def __getitem__(self, idx: int) -> Tuple[int, List[str]]:
        '''Return all event codes for this patient at `idx` in `self.split`.
            Does any preprocessing necessary for e.g. converting numerical/desc codes.
        '''
        pids: np.ndarray = self.get_pids()
        pid: int = pids[idx]

        # For negative `idx`, we need to unwrap `pid`
        if len(pid.shape) > 0:
            pid = pid[0]
        
        # Get token for each clinical event in patient timeline
        tokens: List[str] = []
        for e in self.femr_db[pid].events:
            # Default the token to just being the literal code
            token: str = e.code # "LOINC/10230-1"
            
            # If CLMBR then do special mapping and continue
            if self.is_clmbr:
                if (
                    hasattr(e, 'value') # `e` has a `value`
                    and e.value is not None # `value` is not None
                    and ( # `value` is numeric
                        isinstance(e.value, float)
                        or isinstance(e.value, int)
                    )
                ):
                    # if we hit a numerical code, then try to remap it based on the given range
                    # NOTE: CLMBR ignores units, so hardcode all to "None"
                    unit: str = "None"
                    ranges: List[Tuple[float]] = self.code_2_detail[e.code]['unit_2_ranges'][unit]

                    # Determine range for (code, unit, value)
                    token = convert_lab_value_to_token_from_ranges(token, unit, e.value, ranges)
            
            # First, if remap codes to textual descs => change `token` to textual definition of code
            if self.is_remap_codes_to_desc:
                # "LOINC/10230-1" => "Left ventricular Ejection fraction"
                token = self.femr_db.get_ontology().get_text_description(e.code)

            # Second, if remap numerical codes => change numerical codes to bucketed quantiles based on `value`...
            if self.is_remap_numerical_codes:
                # "LOINC/10230-1" => "LOINC/10230-1 || % (See scan or EMR data for detail) || Q1"
                if (
                    hasattr(e, 'value') # `e` has a `value`
                    and e.value is not None # `value` is not None
                    and ( # `value` is numeric
                        isinstance(e.value, float)
                        or isinstance(e.value, int)
                    )
                ):
                    # if we hit a numerical code and need to remap it, follow tokenizer template format
                    # to map (code, unit, value) => quantile for (code, unit)
                    unit: str = str(e.unit)
                    quantiles: List[float] = self.code_2_detail[e.code]['unit_2_quartiles'][unit]

                    # Determine quantile for (code, unit, value)
                    token = convert_lab_value_to_token_from_quantiles(token, unit, e.value, quantiles)

            tokens.append(token)
        return (pid, tokens)

    def get_uuid(self) -> str:
        """Returns unique UUID for this dataset version. Useful for caching files"""
        extract: str = path_to_femr_extract.split("/")[-1]
        uuid = f'{extract}-{self.split}'
        if self.sampling_strat is not None:
            uuid += f'-{self.sampling_strat}'
            if self.sampling_strat == 'random':
                uuid += f'-{str(self.sampling_kwargs.percent)}'
            if self.sampling_strat == 'stratified':
                uuid += f'-{self.sampling_kwargs.demographic}'
        if self.is_debug:
            uuid += f'-is_debug'
        return uuid

    def get_path_to_cache_folder(self) -> str:
        """Returns path to cache folder for this dataset (e.g. storing things like sampling split, seq lengths, etc.)"""
        path_to_cache_dir: str = os.path.join(PATH_TO_DATASET_CACHE_DIR, self.get_uuid(), self.split)
        return path_to_cache_dir
    
    def get_pids(self) -> np.ndarray:
        if self.split == 'train':
            pids = self.train_pids
        elif self.split == 'val':
            pids = self.val_pids
        elif self.split == 'test':
            pids = self.test_pids
        else:
            raise ValueError(f"Invalid split: {self.split}")
        return pids

    def get_seq_lengths(self, is_force_refresh: bool = False) -> List[int]:
        """Return a list of sequence lengths for all patients in dataset"""
        pids: np.ndarray = self.get_pids()

        # Check if cache exists (otherwise takes ~10 mins to iterate over 500k patients)
        path_to_cache_file: str = os.path.join(self.get_path_to_cache_folder(), 'seq_lengths.json')
        if not is_force_refresh:
            if os.path.exists(path_to_cache_file):
                print(f"Loading seq_lengths from `{path_to_cache_file}`")
                data = json.load(open(path_to_cache_file, 'r'))
                if data['uuid'] == self.get_uuid(): # confirm UUID matches
                    lengths: List[int] = data['lengths']
                    if len(lengths) == len(pids):
                        return lengths
                print(f"The seq_lengths in `{path_to_cache_file}` didn't match this dataset's `uuid` or exact `pids`, so recreating from scratch")
            else:
                print(f"No cache file found at `{path_to_cache_file}` for uuid={self.get_uuid()}`")

        # Calculate seq lengths
        lengths: List[int] = [ len(self.__getitem__(idx)[1]) for idx in tqdm(range(len(pids)), desc='get_seq_lengths()') ]
        os.makedirs(os.path.dirname(path_to_cache_file), exist_ok=True)
        json.dump({ 'uuid' : self.get_uuid(), 'lengths' : lengths }, open(path_to_cache_file, 'w'))
        return lengths

def torch_mask_tokens(tokenizer: FEMRTokenizer, inputs: Any, mlm_prob: float, special_tokens_mask: Optional[Any] = None) -> Tuple[Any, Any]:
    """
    Prepare masked tokens inputs/labels for masked language modeling: 80% MASK, 10% random, 10% original.
    
    Taken from: https://github.com/huggingface/transformers/blob/09f9f566de83eef1f13ee83b5a1bbeebde5c80c1/src/transformers/data/data_collator.py#L782
    """
    labels = inputs.clone()
    # We sample a few tokens in each sequence for MLM training (with probability `mlm_prob`)
    probability_matrix = torch.full(labels.shape, mlm_prob)
    if special_tokens_mask is None:
        special_tokens_mask = [
            tokenizer.get_special_tokens_mask(val, already_has_special_tokens=True) for val in labels.tolist()
        ]
        special_tokens_mask = torch.tensor(special_tokens_mask, dtype=torch.bool)
    else:
        special_tokens_mask = special_tokens_mask.bool()

    probability_matrix.masked_fill_(special_tokens_mask, value=0.0)
    masked_indices = torch.bernoulli(probability_matrix).bool()
    labels[~masked_indices] = -100  # We only compute loss on masked tokens

    # 80% of the time, we replace masked input tokens with tokenizer.mask_token ([MASK])
    indices_replaced = torch.bernoulli(torch.full(labels.shape, 0.8)).bool() & masked_indices
    inputs[indices_replaced] = tokenizer.convert_tokens_to_ids(tokenizer.mask_token)

    # 10% of the time, we replace masked input tokens with random word
    indices_random = torch.bernoulli(torch.full(labels.shape, 0.5)).bool() & masked_indices & ~indices_replaced
    random_words = torch.randint(len(tokenizer), labels.shape, dtype=torch.long)
    inputs[indices_random] = random_words[indices_random]

    # The rest of the time (10% of the time) we keep the masked input tokens unchanged
    return inputs, labels


def _generate_dataset(args):
    dataset: FEMRDataset = args[0]
    tokenizer: FEMRTokenizer = args[1]
    path_to_femr_extract: str = args[2]
    n_tokens_per_file: str = args[3]
    pids: np.ndarray = args[4]

    tokens = tokenizer.encode([ e.code for e in self.femr_db[pid] ], truncate=False)
    queue.extend(tokens)
    if len(queue) > 10000:
        np.save(np.array(queue))
        queue = []

    # # Tokenizer
    # code_2_detail: Dict[str, int] = json.load(open(path_to_code_2_detail, 'r'))
    # tokenizer = FEMRTokenizer(code_2_detail)
    
    # FEMR DB
    femr_db = femr.datasets.PatientDatabase(path_to_femr_extract)
    
    for pid in pids.tolist():
        events = [ e.code for e in femr_db[pid].events ]
        tokens += tokenizer.encode(events)['input_ids']

class AllTokensDataset(Dataset):
    '''Dataset that merges all patients into one long sequence of tokens, with each patient sandwiched by a [BOS] and [EOS] token
    '''
    def __init__(self,
                 path_to_femr_extract: str, 
                 dataset: FEMRDataset,
                 is_debug: bool = False):
        assert os.path.exists(path_to_femr_extract), f"{path_to_femr_extract} is not a valid path"
        self.path_to_femr_extract: str = path_to_femr_extract
        self.dataset: FEMRDataset = dataset

    def generate_dataset(self, tokenizer: FEMRTokenizer, n_tokens_per_file: int = 10_000_000, n_procs: int = 10):
        """Default to 10M tokens => 10 * 4 => 40MB files"""
        # Chunk pids
        pids: np.ndarray = self.dataset.get_pids()
        tasks: List[Tuple] = [
            (self.dataset, tokenizer, self.path_to_femr_extract, n_tokens_per_file, pids[chunk_start:chunk_start + len(pids) // n_procs],)
            for chunk_start in range(0, len(pids), len(pids) // n_procs)
        ]
        import multiprocessing
        with multiprocessing.get_context("forkserver").Pool(n_procs) as pool:
            pool.imap_unordered(_generate_dataset, tasks)

    def __len__(self):
        if self.split == 'train':
            return len(self.train_pids)
        elif self.split == 'val':
            return len(self.val_pids)
        elif self.split == 'test':
            return len(self.test_pids)
        else:
            raise ValueError(f"Invalid split: {self.split}")
    
    def __getitem__(self, idx: int) -> Tuple[int, List[str]]:
        '''Return all event codes for this patient at `idx` in `self.split`'''
        if self.split == 'train':
            pid = self.train_pids[idx]
        elif self.split == 'val':
            pid = self.val_pids[idx]
        elif self.split == 'test':
            pid = self.test_pids[idx]
        else:
            raise ValueError(f"Invalid split: {self.split}")
        # For negative `idx`, we need to unwrap `pid`
        if len(pid.shape) > 0:
            pid = pid[0]
        return (pid, [ e.code for e in self.femr_db[pid].events ])

    def get_uuid(self) -> str:
        """Returns unique UUID for this dataset version. Useful for caching files"""
        extract: str = path_to_femr_extract.split("/")[-1]
        uuid = f'{extract}-{self.split}'
        if self.sampling_strat is not None:
            uuid += f'-{self.sampling_strat}'
        if self.is_debug:
            uuid += f'-is_debug'
        return uuid

    def get_path_to_cache_folder(self) -> str:
        """Returns path to cache folder for this dataset (e.g. storing things like sampling split, seq lengths, etc.)"""
        path_to_cache_dir: str = os.path.join(PATH_TO_DATASET_CACHE_DIR, self.get_uuid(), self.split)
        return path_to_cache_dir

    
def collate_femr_timelines(batch: List[Tuple[int, List[int]]], 
                             tokenizer: Union[FEMRTokenizer, DescTokenizer], 
                             max_length: int,
                             is_truncation_random: bool = False,
                             is_mlm: bool = False,
                             mlm_prob: float = 0.15,
                             seed: int = 1) -> Dict[str, Any]:
    '''Collate function for FEMR timelines
        Truncate or pad to max length in batch.
    '''

    # Otherwise, truncate on right hand side of sequence
    tokens: Dict[str, Float[torch.Tensor, 'B max_length']] = tokenizer([ x[1] for x in batch ], 
                                                                        truncation=True, 
                                                                        padding=True, 
                                                                        max_length=max_length,
                                                                        is_truncation_random=is_truncation_random,
                                                                        seed=seed, 
                                                                        add_special_tokens=True,
                                                                        return_tensors='pt')
    
    # Set labels
    if is_mlm:
        # Masked LM
        tokens["input_ids"], tokens["labels"] = torch_mask_tokens(tokenizer, tokens["input_ids"], mlm_prob)
    else:
        # Causal LM
        tokens['labels'] = tokens['input_ids']

    return {
        'patient_ids' : [ x[0] for x in batch ],
        'tokens' : tokens,
    }


if __name__ == '__main__':
    path_to_femr_extract: str = 'som-rit-phi-starr-prod.starr_omop_cdm5_deid_2023_02_08_extract_v8_no_notes'.replace('/share/pi/nigam/data/', GPU_BASE_DIR)
    path_to_code_2_detail: str = '/share/pi/nigam/mwornow/hf_ehr/cache/tokenizer_v8/code_2_detail.json'
    #path_to_code_2_detail: str = '/share/pi/nigam/mwornow/hf_ehr/cache/tokenizer_v8/code_2_detail.json'.replace('/share/pi/nigam/mwornow/hf_ehr/cache/', GPU_BASE_DIR)
    
    # Tokenizer
    tokenizer = FEMRTokenizer(path_to_code_2_detail)
    desc_tokenizer = DescTokenizer(AutoTokenizer.from_pretrained("bert-base-uncased"))
    biogpt_tokenizer = DescTokenizer(AutoTokenizer.from_pretrained("microsoft/biogpt"))
    pubmed_tokenizer = DescTokenizer(AutoTokenizer.from_pretrained("stanford-crfm/pubmed_gpt_tokenizer"))
    # breakpoint()
    # Dataset
    train_dataset = FEMRDataset(path_to_femr_extract, path_to_code_2_detail, split='train', is_remap_numerical_codes=False)
    #val_dataset = FEMRDataset(path_to_femr_extract, path_to_code_2_detail, split='val', is_remap_numerical_codes=True)
    #test_dataset = FEMRDataset(path_to_femr_extract, path_to_code_2_detail, split='test', is_remap_numerical_codes=True)

    # Stats
    print('train', len(train_dataset))
    #print('val', len(val_dataset))
    #print('test', len(test_dataset))

    # t1 = time.time()
    # event_count = 0
    # for pid in tqdm(train_dataset.get_pids()[:100000]):
    #     for e in train_dataset.femr_db[pid].events:
    #         event_count += 1
    #         train_dataset.femr_db.get_ontology().get_text_description(e.code)
    # t2 = time.time()
    # print("Time to loop through all events in train_dataset: ", t2 - t1)
    # # Print average time per event
    # print("Average time per patient: ", (t2 - t1) / 100000)
    # print("Average time per event: ", (t2 - t1) / event_count)
    
    t1 = time.time()
    for patient in train_dataset:
        pass
    t2 = time.time()
    print("Time to loop through all patients in train_dataset: ", t2 - t1)
    
    train_dataset.is_remap_codes_to_desc = True
    t1 = time.time()
    for patient in train_dataset:
        pass
    t2 = time.time()
    print("Time to loop through all patients in train_dataset (remap codes to desc): ", t2 - t1)
    breakpoint()
    # for i in range(10000000):
    #     femr_db.get_ontology().get_text_description(e.code)
    
    """
    # Dataset with numerical lab remapping
    train_dataset_numerical = FEMRDataset(path_to_femr_extract, path_to_code_2_detail, split='train', is_remap_numerical_codes=True)
    # Dataset with textual desc code remapping
    train_dataset_desc = FEMRDataset(path_to_femr_extract, path_to_code_2_detail, split='train', is_remap_codes_to_desc=True)
    
    # Check numerical codes
    breakpoint()
    print("bert tokenizer")
    print(train_dataset_desc[-1])
    print(desc_tokenizer(train_dataset_desc[-1:][1])['input_ids'])
    print(desc_tokenizer.batch_decode(desc_tokenizer(train_dataset_desc[-1:][1])['input_ids']))
    breakpoint()
    print("pubmed tokenizer")
    print(train_dataset_desc[-1])
    print(pubmed_tokenizer(train_dataset_desc[-1:][1])['input_ids'])
    print(pubmed_tokenizer.batch_decode(pubmed_tokenizer(train_dataset_desc[-1:][1])['input_ids']))
    breakpoint()
    print("biogpt tokenizer")
    print(train_dataset_desc[-1])
    print(biogpt_tokenizer(train_dataset_desc[-1:][1])['input_ids'])
    print(biogpt_tokenizer.batch_decode(biogpt_tokenizer(train_dataset_desc[-1:][1])['input_ids']))
    breakpoint()
    
    exit()    
    train_seq_lengths: List[int] = train_dataset.get_seq_lengths()
    val_seq_lengths: List[int] = val_dataset.get_seq_lengths()
    test_seq_lengths: List[int] = test_dataset.get_seq_lengths()
    assert len(train_seq_lengths) == len(train_dataset)
    assert len(val_seq_lengths) == len(val_dataset)
    assert len(test_seq_lengths) == len(test_dataset)

    # Sanity checking
    print(train_dataset)
    print(train_dataset[-1])
    print(tokenizer(train_dataset[-1:][1])['input_ids'])
    print(tokenizer.batch_decode(tokenizer(train_dataset[-1:][1])['input_ids']))
    assert tokenizer(train_dataset[-1:][1])['input_ids'] == [[109803, 8187, 8185, 93995, 91564, 95332, 154435, 155073, 91689, 8184, 155175, 49815, 167230]]
    
    long_seq = [x for i in range(10) for x in train_dataset[i][1] ]
    assert len(long_seq) == 2846
    print(tokenizer(long_seq, is_truncation_random=True, max_length=3, seed=1)['input_ids'])
    assert tokenizer(long_seq, is_truncation_random=True, max_length=3, seed=1)['input_ids'] == [[150436, 135719, 147624]]
    assert tokenizer(long_seq, is_truncation_random=True, max_length=3, seed=2)['input_ids'] == [[91787, 97637, 97429]]
    assert tokenizer(long_seq, is_truncation_random=True, max_length=3, seed=3)['input_ids'] == [[167230, 98027, 98027]]    
    """<|MERGE_RESOLUTION|>--- conflicted
+++ resolved
@@ -12,13 +12,8 @@
 from tqdm import tqdm
 import datetime
 from omegaconf import OmegaConf
-<<<<<<< HEAD
-from hf_ehr.config import GPU_BASE_DIR, PATH_TO_DATASET_CACHE_DIR
 from hf_ehr.utils import convert_lab_value_to_token_from_quantiles, convert_lab_value_to_token_from_ranges
-=======
 from hf_ehr.config import GPU_BASE_DIR, PATH_TO_DATASET_CACHE_DIR, H100_BASE_DIR
-from hf_ehr.utils import convert_lab_value_to_token
->>>>>>> 5b145086
 
 class Detail(TypedDict):
     token_2_count: Dict[str, int] # mapping [key] = token, [val] = count of that token
