import random
from typing import Dict, List, Optional, Tuple, Union, Any
import torch
from torch.utils.data import Dataset
import femr.datasets
import os
import numpy as np
from omegaconf import DictConfig 
from jaxtyping import Float
import json
from hf_ehr.config import GPU_BASE_DIR, PATH_TO_DATASET_CACHE_DIR
from transformers import PreTrainedTokenizer
from tqdm import tqdm
import datetime
import time

SPLIT_SEED: int = 97
SPLIT_TRAIN_CUTOFF: float = 70
SPLIT_VAL_CUTOFF: float = 85

class FEMRTokenizer(PreTrainedTokenizer):
    def __init__(self, code_2_count: Dict[str, int], min_code_count: Optional[int] = None) -> None:
        self.code_2_count = code_2_count
        # Only keep codes with >= `min_code_count` occurrences in our dataset
        codes: List[str] = sorted(list(code_2_count.keys()))
        if min_code_count is not None:
            codes = [ x for x in codes if self.code_2_count[x] >= min_code_count ]

        # Create vocab
        self.special_tokens = [ '[BOS]', '[EOS]', '[UNK]', '[SEP]', '[PAD]', '[CLS]', '[MASK]']
        self.non_special_tokens = codes
        self.vocab = self.special_tokens + self.non_special_tokens
        
        # Map tokens -> idxs
        self.token_2_idx = { x: idx for idx, x in enumerate(self.vocab) }
        self.idx_2_token = { idx: x for idx, x in enumerate(self.vocab) }

        # Create tokenizer
        super().__init__(
            bos_token='[BOS]',
            eos_token='[EOS]',
            unk_token='[UNK]',
            sep_token='[SEP]',
            pad_token='[PAD]',
            cls_token='[CLS]',
            mask_token='[MASK]',
        )
        self.add_tokens(self.non_special_tokens)

    def __call__(self, 
                 batch: Union[List[str], List[List[str]]],
                 is_truncation_random: bool = False,
                 seed: int = 1,
                 **kwargs) -> Dict[str, torch.Tensor]:
        '''Tokenize a batch of patient timelines, where each timeline is a list of event codes.
            We add the ability to truncate seqs at random time points.
            
            Expects as input a list of codes in either the format of:
                A list of codes (List[str])
                A list of lists of codes (List[str])
            NOTE: Must set `is_split_into_words=True` b/c we've already pre-tokenized our inputs (i.e. we're passing in a List of tokens, not a string)
        '''
        if isinstance(batch[0], str):
            # List[str] => List[str]
            batch = [ batch ]

        if is_truncation_random:
            max_length: int = kwargs.get("max_length")
            if not max_length:
                raise ValueError(f"If you specify `is_truncation_random`, then you must also provide a non-None value for `max_length`")

            # Tokenize without truncation
            kwargs.pop('max_length')
            kwargs.pop('truncation')
            tokenized_batch: Dict[str, torch.Tensor] = super().__call__(batch, **kwargs, truncation=None, is_split_into_words=True)
            
            # Truncate at random positions
            random.seed(seed)
            for key in tokenized_batch.keys():
                truncated_batch: List[List[int]] = []
                for timeline in tokenized_batch[key]:
                    if len(timeline) > max_length:
                        # Calculate a random start index
                        start_index: int = random.randint(0, len(timeline) - max_length)
                        new_timeline = timeline[start_index:start_index + max_length]
                        assert new_timeline.shape[0] == max_length, f"Error in truncating by random positions: new_timeline.shape = {new_timeline.shape[0]} != max_length={max_length}"
                        truncated_batch.append(new_timeline)
                    else:
                        truncated_batch.append(timeline)
                if kwargs.get('return_tensors') == 'pt':
                    tokenized_batch[key] = torch.stack(truncated_batch, dim=0)
                else:
                    tokenized_batch[key] = truncated_batch
        else:
            tokenized_batch: Dict[str, torch.Tensor] = super().__call__(batch, **kwargs, is_split_into_words=True)

        return tokenized_batch

    """Mandatory overwrites of base class"""
    @property
    def vocab_size(self) -> int:
        return len(self.vocab)

    def get_vocab(self) -> Dict[str, int]:
        return self.token_2_idx

    def _tokenize(self, text: str, **kwargs):
        """Default to splitting by ' ' since the tokenizer will join together tokens using a space"""
        raise Exception("We shouldn't ever get here (FEMRTokenizer._tokenize()")

    def _convert_token_to_id(self, token: str) -> int:
        return self.token_2_idx[token]

    def _convert_id_to_token(self, index: int) -> str:
        raise self.idx_2_token[index]

class FEMRDataset(Dataset):
    '''Dataset that returns patients in a FEMR extract.
        Note: Takes 1.5 hrs to loop through all event.code of all 3769353 patients in STARR-OMOP-deid-lite.
    '''
    def __init__(self, 
                 path_to_femr_extract: str, 
                 split: str = 'train',
                 sampling_strat: str):
        assert os.path.exists(path_to_femr_extract), f"{path_to_femr_extract} is not a valid path"
        assert split in ['train', 'val', 'test'], f"{split} not in ['train', 'val', 'test']"
        self.path_to_femr_extract: str = path_to_femr_extract
        self.femr_db = femr.datasets.PatientDatabase(path_to_femr_extract)
        self.split: str = split
        self.sampling_strat: str = sampling_strat
        
        # Pre-calculate canonical splits based on patient ids
        all_pids: np.ndarray = np.array([ pid for pid in self.femr_db ])
        hashed_pids: np.ndarray = np.array([ self.femr_db.compute_split(SPLIT_SEED, pid) for pid in all_pids ])
        self.train_pids: np.ndarray = all_pids[np.where(hashed_pids < SPLIT_TRAIN_CUTOFF)[0]]
        self.val_pids: np.ndarray = all_pids[np.where((SPLIT_TRAIN_CUTOFF <= hashed_pids) & (hashed_pids < SPLIT_VAL_CUTOFF))[0]]
        self.test_pids: np.ndarray = all_pids[np.where(hashed_pids >= SPLIT_VAL_CUTOFF)[0]]

        # Confirm disjoint train/val/test
        assert np.intersect1d(self.train_pids, self.val_pids).shape[0] == 0
        assert np.intersect1d(self.train_pids, self.test_pids).shape[0] == 0
        assert np.intersect1d(self.val_pids, self.test_pids).shape[0] == 0

<<<<<<< HEAD
    def get_sampled_pids(self, train_pids: np.ndarray) -> np.ndarray:
        '''Returns sampled patient_ids based on the sample strategy'''
        start_time = time.time()  # Start timing
        if self.config.data.sampling_strat == 'random':
            assert self.config.data.sampling_kwargs.percent is not None, 'If sampling_strat is "random", then you must provide a value for `percent`'
            size = len(train_pids) * self.config.data.sampling_kwargs.percent // 100
            indices = np.random.choice(len(train_pids), size=size, replace=False)
            train_pids = train_pids[indices]
        elif self.config.data.sampling_strat == 'stratified':
            assert self.config.data.sampling_kwargs.age or self.config.data.sampling_kwargs.race or self.config.data.sampling_kwargs.sex,\
                'If sampling_strat is "stratified", then you must provide a value for `age`, `race`, or `sex`'
            train_pids = self._get_stratified_pids(train_pids)
        
        end_time = time.time()  # End timing
        elapsed_time = end_time - start_time
        print(f'Time taken to get sampled pids: {elapsed_time:.2f} seconds')
            
        return train_pids
=======
    def get_sampled_pids(self, config: DictConfig, pids: np.ndarray, is_force_refresh: bool = False) -> np.ndarray:
        """Returns sampled patient_ids based on the sample strategy"""
        # Check if cache exists
        path_to_cache_file: str = os.path.join(self.path_to_cache_dir(), 'sample_splits.json')
        if not is_force_refresh:
            if os.path.exists(path_to_cache_file):
                data = json.load(open(path_to_cache_file, 'r'))
                if data['uuid'] == self.get_uuid(): # confirm UUID matches
                    pids: List[int] = data['pids']
                    return pids

        # Generate from scratch
        if config.data.sampling_strat == 'random':
            # Random sampling -- i.e. select a random X% subset of patients (without replacement)
            assert config.data.sampling_kwargs.percent is not None, "If sampling_strat is 'random', then you must provide a value for `percent`"
            size: int = len(pids) * config.data.sampling_kwargs.percent // 100
            indices: np.ndarray = np.random.choice(len(pids), size=size, replace=False)
            pids: np.ndarray = pids[indices]
        elif config.data.sampling_strat == "stratified":
            # Stratified sampling based on demographics
            assert config.data.sampling_kwargs.age or config.data.sampling_kwargs.race or self.config.data.sampling_kwargs.sex,\
                "If sampling_strat is 'stratified', then you must provide a value for `age`, `race`, or `sex`"
            pids = self._get_stratified_pids(pids)
        else:
            raise ValueError(f"Unsupported sampling strategy: {config.data.sampling_strat}")

        # Save to cache
        os.makedirs(os.path.dirname(path_to_cache_file), exist_ok=True)
        json.dump({ 'uuid' : self.get_uuid(), 'pids' : pids }, open(path_to_cache_file, 'w'))
        return pids
>>>>>>> a6f3c5c9

    def _get_stratified_pids(self, train_pids: np.ndarray) -> np.ndarray:
        '''Returns stratified patient_ids based on the sample strategy'''
        
        demographics = {
            'age': {
                'age_20': [],
                'age_40': [],
                'age_60': [],
                'age_80': [],
                'age_plus': []
            },
            'race': {
                'white': [],
                'pacific_islander': [],
                'black': [],
                'asian': [],
                'american_indian': [],
                'unknown': []
            },
            'sex': {
                'male': [],
                'female': []
            }
        }
        for pid in train_pids:
            unique_visits = set()
            for e in self.femr_db[pid].events:
                print("patient object")
                for key, val in vars(self.femr_db[pid]).items():
                    print(key, val)
                print(f"Events length: {len(self.femr_db[pid].events)}")
                
            #     if e.visit_id is not None:
            #         print("event object", vars(e))
            #         unique_visits.add(e.visit_id)
            if self.config.data.sampling_kwargs.age:
                end_age = self.femr_db[pid].events[-1].start
                start_age = self.femr_db[pid].events[0].start
                age = end_age - start_age
                if age <= datetime.timedelta(days=20*365):
                    demographics['age']['age_20'].append(pid)
                elif datetime.timedelta(days=20*365) < age <= datetime.timedelta(days=40*365):  
                    demographics['age']['age_40'].append(pid)
                elif datetime.timedelta(days=40*365) < age < datetime.timedelta(days=60*365):
                    demographics['age']['age_60'].append(pid)
                elif datetime.timedelta(days=60*365) < age < datetime.timedelta(days=80*365):
                    demographics['age']['age_80'].append(pid)
                elif datetime.timedelta(days=80*365) < age:
                    demographics['age']['age_plus'].append(pid)
            elif self.config.data.sampling_kwargs.race:
                race_codes = {'Race/5': 'white', 'Race/4': 'pacific_islander', 
                          'Race/3': 'black', 'Race/2': 'asian', 'Race/1': 'american_indian'}
                race = 'unknown'
                for e in self.femr_db[pid].events:
                    if e.code in race_codes:
                        demographics['race'][race_codes[e.code]].append(pid)
                        race = race_codes[e.code]
                        break
                if race == 'unknown':
                    demographics['race']['unknown'].append(pid)
            elif self.config.data.sampling_kwargs.sex:
                for e in self.femr_db[pid].events:
                    if e.code == 'Gender/M':
                        demographics['sex']['male'].append(pid)
                        break
                    elif e.code == 'Gender/F':
                        demographics['sex']['female'].append(pid)
                        break
        pids = []
        
        if self.config.data.sampling_kwargs.age:
            demographic = 'age'
        elif self.config.data.sampling_kwargs.race:
            demographic = 'race'
        elif self.config.data.sampling_kwargs.sex:
            demographic = 'sex'
            
        min_key = min(demographics[demographic], key=lambda k: len(demographics[demographic][k]))
        for val in demographics[demographic].values():
            pids.extend(val[:len(demographics[demographic][min_key])])
        
        return pids
            # is_hispanic: bool = False
            # # ethnicity
            # for e in self.femr_db[pid].events:
            #     if e.code == 'Ethnicity/Hispanic':
            #         is_hispanic = True
            #         break
            #     elif e.code == 'Ethnicity/Not Hispanic':
            #         is_hispanic = False
            #         break
            # race
            
            # # number of events
            # num_events: int = len(self.femr_db[pid].events)
            # # number of visits
            # unique_visits = set()
            # for e in self.femr_db[pid].events:
            #     if e.visit_id is not None:
            #         unique_visits.add(e.visit_id)
            # num_visits: int = len(unique_visits)
            # # split
            # split: str = 'train'
            
            # print({
            #     'split' : split,
            #     'patient_id' : pid,
            #     'age' : age.days / 365.25,
            #     'age_20' : age <= datetime.timedelta(days=20*365),
            #     'age_40' : datetime.timedelta(days=20*365) < age <= datetime.timedelta(days=40*365),
            #     'age_60' : datetime.timedelta(days=40*365) < age < datetime.timedelta(days=60*365),
            #     'age_80' : datetime.timedelta(days=60*365) < age < datetime.timedelta(days=80*365),
            #     'age_plus' : datetime.timedelta(days=80*365) < age,
            #     'is_male' : is_male,
            #     'is_hispanic' : is_hispanic,
            #     'race' : race,
            #     'num_events' : num_events,
            #     'timeline_length' : age.days / 365.25,
            #     'num_visits' : num_visits,
            # })
        

    def __len__(self):
        if self.split == 'train':
            return len(self.train_pids)
        elif self.split == 'val':
            return len(self.val_pids)
        elif self.split == 'test':
            return len(self.test_pids)
        else:
            raise ValueError(f"Invalid split: {self.split}")
    
    def __getitem__(self, idx: int) -> Tuple[int, List[str]]:
        '''Return all event codes for this patient at `idx` in `self.split`'''
        if self.split == 'train':
            pid = self.train_pids[idx]
        elif self.split == 'val':
            pid = self.val_pids[idx]
        elif self.split == 'test':
            pid = self.test_pids[idx]
        else:
            raise ValueError(f"Invalid split: {self.split}")
        # For negative `idx`, we need to unwrap `pid`
        if len(pid.shape) > 0:
            pid = pid[0]
        return (pid, [ e.code for e in self.femr_db[pid].events ])

    def get_uuid(self) -> str:
        """Returns unique UUID for this dataset version. Useful for caching files"""
        uuid = f'starr_omop_v9-{self.split}'
        if self.sampling_strat:
            uuid += f'-{sampling_strat}'
        return uuid

    def get_path_to_cache_folder(self) -> str:
        """Returns path to cache folder for this dataset (e.g. storing things like sampling split, seq lengths, etc.)"""
        v: str = os.path.join(PATH_TO_DATASET_CACHE_DIR, self.get_uuid(), self.split)
        return path_to_cache_dir
        
    def get_seq_lengths(self, is_force_refresh: bool = False) -> List[int]:
        """Return a list of sequence lengths for all patients in dataset"""
        if self.split == 'train':
            pids = self.train_pids
        elif self.split == 'val':
            pids = self.val_pids
        elif self.split == 'test':
            pids = self.test_pids
        else:
            raise ValueError(f"Invalid split: {self.split}")

        # Check if cache exists (otherwise takes ~10 mins to iterate over 500k patients)
        path_to_cache_file: str = os.path.join(self.path_to_cache_dir(), 'seq_lengths.json')
        if not is_force_refresh:
            if os.path.exists(path_to_cache_file):
                data = json.load(open(path_to_cache_file, 'r'))
                if data['uuid'] == self.get_uuid(): # confirm UUID matches
                    lengths: List[int] = data['lengths']
                    return lengths

        # Calculate seq lengths
        lengths: List[int] = [ self.__getitem__(idx) for idx in tqdm(range(len(pids)), desc='get_train_seq_lengths()') ]
        os.makedirs(os.path.dirname(path_to_cache_file), exist_ok=True)
        json.dump({ 'uuid' : self.get_uuid(), 'lengths' : lengths }, open(path_to_cache_file, 'w'))
        return lengths

def torch_mask_tokens(tokenizer: FEMRTokenizer, inputs: Any, mlm_prob: float, special_tokens_mask: Optional[Any] = None) -> Tuple[Any, Any]:
    """
    Prepare masked tokens inputs/labels for masked language modeling: 80% MASK, 10% random, 10% original.
    
    Taken from: https://github.com/huggingface/transformers/blob/09f9f566de83eef1f13ee83b5a1bbeebde5c80c1/src/transformers/data/data_collator.py#L782
    """
    labels = inputs.clone()
    # We sample a few tokens in each sequence for MLM training (with probability `mlm_prob`)
    probability_matrix = torch.full(labels.shape, mlm_prob)
    if special_tokens_mask is None:
        special_tokens_mask = [
            tokenizer.get_special_tokens_mask(val, already_has_special_tokens=True) for val in labels.tolist()
        ]
        special_tokens_mask = torch.tensor(special_tokens_mask, dtype=torch.bool)
    else:
        special_tokens_mask = special_tokens_mask.bool()

    probability_matrix.masked_fill_(special_tokens_mask, value=0.0)
    masked_indices = torch.bernoulli(probability_matrix).bool()
    labels[~masked_indices] = -100  # We only compute loss on masked tokens

    # 80% of the time, we replace masked input tokens with tokenizer.mask_token ([MASK])
    indices_replaced = torch.bernoulli(torch.full(labels.shape, 0.8)).bool() & masked_indices
    inputs[indices_replaced] = tokenizer.convert_tokens_to_ids(tokenizer.mask_token)

    # 10% of the time, we replace masked input tokens with random word
    indices_random = torch.bernoulli(torch.full(labels.shape, 0.5)).bool() & masked_indices & ~indices_replaced
    random_words = torch.randint(len(tokenizer), labels.shape, dtype=torch.long)
    inputs[indices_random] = random_words[indices_random]

    # The rest of the time (10% of the time) we keep the masked input tokens unchanged
    return inputs, labels

def collate_femr_timelines(batch: List[Tuple[int, List[int]]], 
                             tokenizer: FEMRTokenizer, 
                             max_length: int,
                             is_truncation_random: bool = False,
                             is_mlm: bool = False,
                             mlm_prob: float = 0.15,
                             seed: int = 1) -> Dict[str, Any]:
    '''Collate function for FEMR timelines
        Truncate or pad to max length in batch.
    '''

    # Otherwise, truncate on right hand side of sequence
    tokens: Dict[str, Float[torch.Tensor, 'B max_length']] = tokenizer([ x[1] for x in batch ], 
                                                                        truncation=True, 
                                                                        padding=True, 
                                                                        max_length=max_length,
                                                                        is_truncation_random=is_truncation_random,
                                                                        seed=seed, 
                                                                        add_special_tokens=True,
                                                                        return_tensors='pt')
    if is_mlm:
        tokens["input_ids"], tokens["labels"] = torch_mask_tokens(tokenizer, tokens["input_ids"], mlm_prob)
    return {
        'patient_ids' : [ x[0] for x in batch ],
        'tokens' : tokens,
    }


if __name__ == '__main__':
    path_to_femr_extract: str = '/share/pi/nigam/data/som-rit-phi-starr-prod.starr_omop_cdm5_deid_2023_08_13_extract_v9_lite'
    path_to_femr_extract = path_to_femr_extract.replace('/share/pi/nigam/data/', GPU_BASE_DIR)
    path_to_code_2_count: str = '/share/pi/nigam/mwornow/hf_ehr/cache/tokenizer_v9_lite/code_2_count.json'
    path_to_code_2_count = path_to_code_2_count.replace('/share/pi/nigam/mwornow/hf_ehr/cache/tokenizer_v9_lite/', GPU_BASE_DIR)
    
    # Tokenizer
    code_2_count: Dict[str, int] = json.load(open(path_to_code_2_count, 'r'))
    tokenizer = FEMRTokenizer(code_2_count)
    
    # Dataset
    train_dataset = FEMRDataset(path_to_femr_extract, split='train')
    val_dataset = FEMRDataset(path_to_femr_extract, split='val')
    test_dataset = FEMRDataset(path_to_femr_extract, split='test')
    
    
    
    # Stats
    print('train', len(train_dataset))
    print('val', len(val_dataset))
    print('test', len(test_dataset))
    
    breakpoint()

    # Sanity checking
    print(train_dataset)
    print(train_dataset[-1])
    print(tokenizer(train_dataset[-1:][1])['input_ids'])
    print(tokenizer.batch_decode(tokenizer(train_dataset[-1:][1])['input_ids']))
    assert tokenizer(train_dataset[-1:][1])['input_ids'] == [[109803, 8187, 8185, 93995, 91564, 95332, 154435, 155073, 91689, 8184, 155175, 49815, 167230]]
    
    long_seq = [x for i in range(10) for x in train_dataset[i][1] ]
    assert len(long_seq) == 2846
    print(tokenizer(long_seq, is_truncation_random=True, max_length=3, seed=1)['input_ids'])
    assert tokenizer(long_seq, is_truncation_random=True, max_length=3, seed=1)['input_ids'] == [[150436, 135719, 147624]]
    assert tokenizer(long_seq, is_truncation_random=True, max_length=3, seed=2)['input_ids'] == [[91787, 97637, 97429]]
    assert tokenizer(long_seq, is_truncation_random=True, max_length=3, seed=3)['input_ids'] == [[167230, 98027, 98027]]    <|MERGE_RESOLUTION|>--- conflicted
+++ resolved
@@ -141,26 +141,6 @@
         assert np.intersect1d(self.train_pids, self.test_pids).shape[0] == 0
         assert np.intersect1d(self.val_pids, self.test_pids).shape[0] == 0
 
-<<<<<<< HEAD
-    def get_sampled_pids(self, train_pids: np.ndarray) -> np.ndarray:
-        '''Returns sampled patient_ids based on the sample strategy'''
-        start_time = time.time()  # Start timing
-        if self.config.data.sampling_strat == 'random':
-            assert self.config.data.sampling_kwargs.percent is not None, 'If sampling_strat is "random", then you must provide a value for `percent`'
-            size = len(train_pids) * self.config.data.sampling_kwargs.percent // 100
-            indices = np.random.choice(len(train_pids), size=size, replace=False)
-            train_pids = train_pids[indices]
-        elif self.config.data.sampling_strat == 'stratified':
-            assert self.config.data.sampling_kwargs.age or self.config.data.sampling_kwargs.race or self.config.data.sampling_kwargs.sex,\
-                'If sampling_strat is "stratified", then you must provide a value for `age`, `race`, or `sex`'
-            train_pids = self._get_stratified_pids(train_pids)
-        
-        end_time = time.time()  # End timing
-        elapsed_time = end_time - start_time
-        print(f'Time taken to get sampled pids: {elapsed_time:.2f} seconds')
-            
-        return train_pids
-=======
     def get_sampled_pids(self, config: DictConfig, pids: np.ndarray, is_force_refresh: bool = False) -> np.ndarray:
         """Returns sampled patient_ids based on the sample strategy"""
         # Check if cache exists
@@ -191,7 +171,6 @@
         os.makedirs(os.path.dirname(path_to_cache_file), exist_ok=True)
         json.dump({ 'uuid' : self.get_uuid(), 'pids' : pids }, open(path_to_cache_file, 'w'))
         return pids
->>>>>>> a6f3c5c9
 
     def _get_stratified_pids(self, train_pids: np.ndarray) -> np.ndarray:
         '''Returns stratified patient_ids based on the sample strategy'''
