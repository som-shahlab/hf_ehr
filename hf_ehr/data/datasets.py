--- conflicted
+++ resolved
@@ -120,15 +120,10 @@
     '''
     def __init__(self, 
                  path_to_femr_extract: str, 
-<<<<<<< HEAD
                  split: str = 'train',
                  sampling_strat: Optional[str] = None,
                  sampling_kwargs: Optional[Dict] = None,
                  is_debug: bool = False):
-=======
-                 sampling_strat: str,
-                 split: str = 'train',):
->>>>>>> 6eecbe31
         assert os.path.exists(path_to_femr_extract), f"{path_to_femr_extract} is not a valid path"
         assert split in ['train', 'val', 'test'], f"{split} not in ['train', 'val', 'test']"
         self.path_to_femr_extract: str = path_to_femr_extract
@@ -156,7 +151,7 @@
             self.val_pids = self.val_pids[:1000]
             self.test_pids = self.test_pids[:1000]
 
-    def get_sampled_pids(self, config: DictConfig, pids: np.ndarray, is_force_refresh: bool = False) -> np.ndarray:
+    def get_sampled_pids(self, pids: np.ndarray, is_force_refresh: bool = False) -> np.ndarray:
         """Returns sampled patient_ids based on the sample strategy"""
         # Check if cache exists
         path_to_cache_file: str = os.path.join(self.get_path_to_cache_folder(), 'sample_splits.json')
@@ -187,16 +182,6 @@
         json.dump({ 'uuid' : self.get_uuid(), 'pids' : pids }, open(path_to_cache_file, 'w'))
         return pids
 
-    # def calculate_patient_properties(self):
-    #     dict = {
-    #         patient_id: {
-    #             sex: 
-    #             age: 
-    #             race:
-    #             timeline_len:
-                
-    #         }
-    #     }
     def _get_stratified_pids(self, train_pids: np.ndarray) -> np.ndarray:
         '''Returns stratified patient_ids based on the sample strategy'''
         
@@ -232,7 +217,7 @@
             #     if e.visit_id is not None:
             #         print("event object", vars(e))
             #         unique_visits.add(e.visit_id)
-            if self.config.data.sampling_kwargs.age:
+            if sampling_kwargs.age:
                 end_age = self.femr_db[pid].events[-1].start
                 start_age = self.femr_db[pid].events[0].start
                 age = end_age - start_age
@@ -246,7 +231,7 @@
                     demographics['age']['age_80'].append(pid)
                 elif datetime.timedelta(days=80*365) < age:
                     demographics['age']['age_plus'].append(pid)
-            elif self.config.data.sampling_kwargs.race:
+            elif sampling_kwargs.race:
                 race_codes = {'Race/5': 'white', 'Race/4': 'pacific_islander', 
                           'Race/3': 'black', 'Race/2': 'asian', 'Race/1': 'american_indian'}
                 race = 'unknown'
@@ -257,7 +242,7 @@
                         break
                 if race == 'unknown':
                     demographics['race']['unknown'].append(pid)
-            elif self.config.data.sampling_kwargs.sex:
+            elif sampling_kwargs.sex:
                 for e in self.femr_db[pid].events:
                     if e.code == 'Gender/M':
                         demographics['sex']['male'].append(pid)
@@ -267,11 +252,11 @@
                         break
         pids = []
         
-        if self.config.data.sampling_kwargs.age:
+        if sampling_kwargs.age:
             demographic = 'age'
-        elif self.config.data.sampling_kwargs.race:
+        elif sampling_kwargs.race:
             demographic = 'race'
-        elif self.config.data.sampling_kwargs.sex:
+        elif sampling_kwargs.sex:
             demographic = 'sex'
             
         min_key = min(demographics[demographic], key=lambda k: len(demographics[demographic][k]))
