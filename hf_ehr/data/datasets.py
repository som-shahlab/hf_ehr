--- conflicted
+++ resolved
@@ -10,12 +10,9 @@
 import json
 from hf_ehr.config import GPU_BASE_DIR, PATH_TO_DATASET_CACHE_DIR
 from transformers import PreTrainedTokenizer
-<<<<<<< HEAD
 from tqdm import tqdm
-=======
 import datetime
 import time
->>>>>>> 3a070e46
 
 SPLIT_SEED: int = 97
 SPLIT_TRAIN_CUTOFF: float = 70
