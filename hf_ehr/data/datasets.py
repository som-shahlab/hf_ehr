import random
import time
from typing import Dict, List, Optional, Set, Tuple, Union, Any, TypedDict
import torch
from torch.utils.data import Dataset
import femr.datasets
import os
import numpy as np
from jaxtyping import Float
import json
from transformers import PreTrainedTokenizer, AutoTokenizer
from tqdm import tqdm
import datetime
from omegaconf import OmegaConf
from hf_ehr.utils import convert_lab_value_to_token_from_quantiles, convert_lab_value_to_token_from_ranges
from hf_ehr.config import GPU_BASE_DIR, PATH_TO_DATASET_CACHE_DIR, H100_BASE_DIR

class Detail(TypedDict):
    token_2_count: Dict[str, int] # mapping [key] = token, [val] = count of that token
    unit_2_quartiles: Optional[List[float]] # mapping [key] = unit, [val] = list of quartiles
    is_numeric: Optional[bool] # if TRUE, then code is a lab value

class Code2Detail(TypedDict):
    """JSON file named `code_2_detail.json` which is a dict with [key] = code from FEMR, [val] = Detail dict"""
    code: Detail

SPLIT_SEED: int = 97
SPLIT_TRAIN_CUTOFF: float = 70
SPLIT_VAL_CUTOFF: float = 85

class FEMRTokenizer(PreTrainedTokenizer):
    def __init__(self, 
                 path_to_code_2_detail: str, 
                 is_remap_numerical_codes: bool = False, # if TRUE, then remap numericals to buckets based on quantile of value
                 excluded_vocabs: Optional[List[str]] = None,
                 min_code_count: Optional[int] = None) -> None:
        self.code_2_detail: Code2Detail = json.load(open(path_to_code_2_detail, 'r'))
        
        # Get vocabulary
        codes: List[str] = []
        if is_remap_numerical_codes:
            # Use the lab-value quantiled version of the FEMR codes
            for detail in self.code_2_detail.values():
                codes += list(detail['token_2_count'].keys())
        else:
            # Just use the raw FEMR codes as is
            codes: List[str] = sorted(list(self.code_2_detail.keys()))
        
        # Filter out excluded vocabs (if applicable)
        if excluded_vocabs is not None:
            excluded_vocabs: Set[str] = { x.lower() for x in excluded_vocabs } # type: ignore
            codes = [ x for x in codes if x.split("/")[0].lower() not in excluded_vocabs ]

        # Only keep codes with >= `min_code_count` occurrences in our dataset
        if min_code_count is not None:
            codes = [x for x in codes if self.is_code_above_min_count(x, min_code_count)]

        # Create vocab
        self.special_tokens = [ '[BOS]', '[EOS]', '[UNK]', '[SEP]', '[PAD]', '[CLS]', '[MASK]']
        self.non_special_tokens = codes
        self.vocab = self.special_tokens + self.non_special_tokens

        # Map tokens -> idxs
        self.token_2_idx: Dict[str, int] = { x: idx for idx, x in enumerate(self.vocab) }
        self.idx_2_token: Dict[int, str] = { idx: x for idx, x in enumerate(self.vocab) }

        # Create tokenizer
        super().__init__(
            bos_token='[BOS]',
            eos_token='[EOS]',
            unk_token='[UNK]',
            sep_token='[SEP]',
            pad_token='[PAD]',
            cls_token='[CLS]',
            mask_token='[MASK]',
        )
        self.add_tokens(self.non_special_tokens)
        
    def is_code_above_min_count(self, token: str, min_code_count: int):
        if token in self.code_2_detail:
            code: str = token
        else:
            code: str = token.split(" || ")[0]
        token_2_count = self.code_2_detail[code]['token_2_count']
        return sum(token_2_count.values()) >= min_code_count
    
    def __call__(self, 
                 batch: Union[List[str], List[List[str]]],
                 is_truncation_random: bool = False,
                 seed: int = 1,
                 **kwargs) -> Dict[str, torch.Tensor]:
        '''Tokenize a batch of patient timelines, where each timeline is a list of event codes.
            We add the ability to truncate seqs at random time points.
            
            Expects as input a list of codes in either the format of:
                A list of codes (List[str])
                A list of lists of codes (List[str])
            NOTE: Must set `is_split_into_words=True` b/c we've already pre-tokenized our inputs (i.e. we're passing in a List of tokens, not a string)
        '''
        if isinstance(batch[0], str):
            # List[str] => List[List[str]]
            batch = [ batch ]

        if is_truncation_random:
            max_length: int = kwargs.get("max_length")
            if not max_length:
                raise ValueError(f"If you specify `is_truncation_random`, then you must also provide a non-None value for `max_length`")

            # Tokenize without truncation
            kwargs.pop('max_length')
            kwargs.pop('truncation')
            tokenized_batch: Dict[str, torch.Tensor] = super().__call__(batch, **kwargs, truncation=None, is_split_into_words=True)
            
            # Truncate at random positions
            random.seed(seed)
            for key in tokenized_batch.keys():
                truncated_batch: List[List[int]] = []
                for timeline in tokenized_batch[key]:
                    if len(timeline) > max_length:
                        # Calculate a random start index
                        start_index: int = random.randint(0, len(timeline) - max_length)
                        new_timeline = timeline[start_index:start_index + max_length]
                        assert new_timeline.shape[0] == max_length, f"Error in truncating by random positions: new_timeline.shape = {new_timeline.shape[0]} != max_length={max_length}"
                        truncated_batch.append(new_timeline)
                    else:
                        truncated_batch.append(timeline)
                if kwargs.get('return_tensors') == 'pt':
                    tokenized_batch[key] = torch.stack(truncated_batch, dim=0)
                else:
                    tokenized_batch[key] = truncated_batch
        else:
            tokenized_batch: Dict[str, torch.Tensor] = super().__call__(batch, **kwargs, is_split_into_words=True)

        return tokenized_batch

    """Mandatory overwrites of base class"""
    @property
    def vocab_size(self) -> int:
        return len(self.vocab)

    def get_vocab(self) -> Dict[str, int]:
        return self.token_2_idx

    def _tokenize(self, text: str, **kwargs) -> int:
        """Here, `text` will be a single code (e.g. "LOINC/13"), so directly map it to an id in our vocab"""
        return self._convert_token_to_id(text)

    def _convert_token_to_id(self, token: str) -> int:
        return self.token_2_idx[token]

    def _convert_id_to_token(self, index: int) -> str:
        raise self.idx_2_token[index]


class DescTokenizer(PreTrainedTokenizer):
    """Converts codes => textual descriptions, then tokenizes
    """
    def __init__(self, tokenizer: AutoTokenizer) -> None:
        self.tokenizer = tokenizer
        self.code_separator: str = ' ' # separate descriptions with a space by default
        
        super().__init__(
            bos_token=tokenizer.bos_token,
            eos_token=tokenizer.eos_token,
            unk_token=tokenizer.unk_token,
            sep_token=self.code_separator,
            pad_token=tokenizer.pad_token,
            cls_token=tokenizer.cls_token
        )

    def __call__(self, 
                 batch: Union[List[str], List[List[str]]],
                 is_truncation_random: bool = False,
                 seed: int = 1,
                 **kwargs) -> Dict[str, torch.Tensor]:
        '''Tokenize a batch of patient timelines, where each timeline is a list of event codes.
            We add the ability to truncate seqs at random time points.
            
            Expects as input a list of text-fied code descriptions in either the format of:
                A list of codes (List[str])
                A list of lists of codes (List[str])
        '''
        if isinstance(batch[0], str):
            # List[str] => List[List[str]]
            batch = [ batch ]

        # Concatenate all strings together for tokenization by traditional HF tokenizer
        # List[List[str]] => List[str]
        batch = [ self.code_separator.join(x) for x in batch ]

        if is_truncation_random:
            max_length: int = kwargs.get("max_length")
            if not max_length:
                raise ValueError(f"If you specify `is_truncation_random`, then you must also provide a non-None value for `max_length`")

            # Tokenize without truncation
            kwargs.pop('max_length')
            kwargs.pop('truncation')
            tokenized_batch: Dict[str, torch.Tensor] = self.tokenizer.__call__(batch, **kwargs, truncation=None)

            # Truncate at random positions
            random.seed(seed)
            for key in tokenized_batch.keys():
                truncated_batch: List[List[int]] = []
                for timeline in tokenized_batch[key]:
                    if len(timeline) > max_length:
                        # Calculate a random start index
                        start_index: int = random.randint(0, len(timeline) - max_length)
                        new_timeline = timeline[start_index:start_index + max_length]
                        assert new_timeline.shape[0] == max_length, f"Error in truncating by random positions: new_timeline.shape = {new_timeline.shape[0]} != max_length={max_length}"
                        truncated_batch.append(new_timeline)
                    else:
                        truncated_batch.append(timeline)
                if kwargs.get('return_tensors') == 'pt':
                    tokenized_batch[key] = torch.stack(truncated_batch, dim=0)
                else:
                    tokenized_batch[key] = truncated_batch
        else:
            tokenized_batch: Dict[str, torch.Tensor] = self.tokenizer.__call__(batch, **kwargs)

        return tokenized_batch

    """Mandatory overwrites of base class"""
    @property
    def vocab_size(self) -> int:
        return len(self.tokenizer.get_vocab())

    def get_vocab(self) -> Dict[str, int]:
        return self.tokenizer.get_vocab()

    def _tokenize(self, text: str, **kwargs):
        return self.tokenizer._tokenize(text)

    def _convert_token_to_id(self, token: str) -> int:
        return self.tokenizer._convert_token_to_id(token)

    def _convert_id_to_token(self, index: int) -> str:
        return self.tokenizer._convert_id_to_token(index)

class FEMRDataset(Dataset):
    '''Dataset that returns patients in a FEMR extract.
        Note: Takes 1.5 hrs to loop through all event.code of all 3769353 patients in STARR-OMOP-deid-lite.
    '''
    def __init__(self, 
                 path_to_femr_extract: str, 
                 path_to_code_2_detail: Optional[str],
                 split: str = 'train',
                 sampling_strat: Optional[str] = None,
                 sampling_kwargs: Optional[Dict] = None,
                 excluded_vocabs: Optional[List[str]] = None,
                 is_remap_numerical_codes: bool = False, # if TRUE, then remap numericals to buckets based on quantile of value
                 is_remap_codes_to_desc: bool = False, # if TRUE, then remap all codes to their textual descriptions
                 min_code_count: Optional[int] = None, 
                 is_clmbr: bool = False, # if TRUE, then use CLMBR-style vocab
                 is_debug: bool = False,
                 seed: int = 1):
        assert os.path.exists(path_to_femr_extract), f"{path_to_femr_extract} is not a valid path"
        assert split in ['train', 'val', 'test'], f"{split} not in ['train', 'val', 'test']"
        self.path_to_femr_extract: str = path_to_femr_extract
        self.path_to_code_2_detail: str = path_to_code_2_detail
        self.femr_db = femr.datasets.PatientDatabase(path_to_femr_extract)
        self.split: str = split
        self.sampling_strat: Optional[str] = sampling_strat
        self.sampling_kwargs: Optional[Dict] = sampling_kwargs
        self.excluded_vocabs: Set[str] = { x.lower() for x in excluded_vocabs } if excluded_vocabs else None # type: ignore
<<<<<<< HEAD
=======
        self.min_code_count: Optional[str] = min_code_count
>>>>>>> 7820cb5c
        self.is_debug: bool = is_debug
        self.seed: int = seed
    
        # Code vocab
        self.code_2_detail: Code2Detail = json.load(open(self.path_to_code_2_detail, 'r')) if path_to_code_2_detail is not None else None # type: ignore
                
        # Augmentations
        self.is_remap_numerical_codes: bool = is_remap_numerical_codes
        self.is_remap_codes_to_desc: bool = is_remap_codes_to_desc
        self.is_clmbr: bool = is_clmbr
        if self.is_clmbr:
            assert not (self.is_remap_codes_to_desc or self.is_remap_numerical_codes), f"ERROR - Cannot have `is_clmbr=True` and any other augmentation"
        
        # Sanity check
        if self.is_remap_numerical_codes:
            assert self.code_2_detail is not None, f"self.code_2_detail cannot be NONE if self.is_remap_numerical_codes=True"

        # Pre-calculate canonical splits based on patient ids
        all_pids: np.ndarray = np.array([ pid for pid in self.femr_db ])
        hashed_pids: np.ndarray = np.array([ self.femr_db.compute_split(SPLIT_SEED, pid) for pid in all_pids ])
        self.train_pids: np.ndarray = all_pids[np.where(hashed_pids < SPLIT_TRAIN_CUTOFF)[0]]
        if sampling_strat:
            self.train_pids: np.ndarray = self.get_sampled_pids(self.train_pids)
        self.val_pids: np.ndarray = all_pids[np.where((SPLIT_TRAIN_CUTOFF <= hashed_pids) & (hashed_pids < SPLIT_VAL_CUTOFF))[0]]
        self.test_pids: np.ndarray = all_pids[np.where(hashed_pids >= SPLIT_VAL_CUTOFF)[0]]
        
        # Confirm disjoint train/val/test
        assert np.intersect1d(self.train_pids, self.val_pids).shape[0] == 0
        assert np.intersect1d(self.train_pids, self.test_pids).shape[0] == 0
        assert np.intersect1d(self.val_pids, self.test_pids).shape[0] == 0

        # If debug, then shrink to 1k patients
        if is_debug:
            self.train_pids = self.train_pids[:1000]
            self.val_pids = self.val_pids[:1000]
            self.test_pids = self.test_pids[:1000]

    def get_sampled_pids(self, pids: np.ndarray, is_force_refresh: bool = False) -> np.ndarray:
        """Returns sampled patient_ids based on the sample strategy"""
        # Check if cache exists
        np.random.seed(self.seed)
        path_to_cache_file: str = os.path.join(self.get_path_to_cache_folder(), 'sample_splits.json')
        if not is_force_refresh:
            if os.path.exists(path_to_cache_file):
                data: Dict = json.load(open(path_to_cache_file, 'r'))
                if data['uuid'] == self.get_uuid(): # confirm UUID matches
                    return pids[data['pids']]

        # Generate from scratch
        if self.sampling_strat == 'random':
            # Random sampling -- i.e. select a random X% subset of patients (without replacement)
            assert self.sampling_kwargs.percent is not None, "If sampling_strat is 'random', then you must provide a value for `percent`"
            size: int = len(pids) * self.sampling_kwargs.percent // 100
            indices: np.ndarray = np.random.choice(len(pids), size=size, replace=False)
            pids: np.ndarray = pids[indices]
        elif self.sampling_strat == "stratified":
            # Stratified sampling based on demographics
            assert self.sampling_kwargs.demographic in ['age', 'race', 'sex'], "If sampling_strat is 'stratified', then you must provide a value for `age`, `race`, or `sex`"
            demographics = self._get_demographics_dict(pids)
            indices: np.ndarray = self._get_stratified_indices(demographics)
        else:
            raise ValueError(f"Unsupported sampling strategy: {self.sampling_strat}")
        
        # Save to cache
        os.makedirs(os.path.dirname(path_to_cache_file), exist_ok=True)
        json.dump({ 'uuid' : self.get_uuid(), 'pids' : indices.tolist() }, open(path_to_cache_file, 'w'))
        print("Successfully saved sampled pids to cache: ", path_to_cache_file)
        return pids

    def _get_demographics_dict(self, pids: np.ndarray) -> Dict[str, Any]:
        '''Returns dict of demographics'''
        demographics = {
            'age': {
                'age_20': [],
                'age_40': [],
                'age_60': [],
                'age_80': [],
                'age_plus': []
            },
            'race': {
                'white': [],
                'pacific_islander': [],
                'black': [],
                'asian': [],
                'american_indian': [],
                'unknown': []
            },
            'sex': {
                'male': [],
                'female': []
            }
        }
        for pid in pids:
            if self.sampling_kwargs.demographic == 'age':
                end_age = self.femr_db[pid].events[-1].start
                start_age = self.femr_db[pid].events[0].start
                age = end_age - start_age
                if age <= datetime.timedelta(days=20*365):
                    demographics['age']['age_20'].append(pid)
                elif datetime.timedelta(days=20*365) < age <= datetime.timedelta(days=40*365):  
                    demographics['age']['age_40'].append(pid)
                elif datetime.timedelta(days=40*365) < age < datetime.timedelta(days=60*365):
                    demographics['age']['age_60'].append(pid)
                elif datetime.timedelta(days=60*365) < age < datetime.timedelta(days=80*365):
                    demographics['age']['age_80'].append(pid)
                elif datetime.timedelta(days=80*365) < age:
                    demographics['age']['age_plus'].append(pid)
            elif self.sampling_kwargs.demographic == 'race':
                race_codes = {'Race/5': 'white', 'Race/4': 'pacific_islander', 
                          'Race/3': 'black', 'Race/2': 'asian', 'Race/1': 'american_indian'}
                race = 'unknown'
                for e in self.femr_db[pid].events:
                    if e.code in race_codes:
                        demographics['race'][race_codes[e.code]].append(pid)
                        race = race_codes[e.code]
                        break
                if race == 'unknown':
                    demographics['race']['unknown'].append(pid)
            elif self.sampling_kwargs.demographic == 'sex':
                for e in self.femr_db[pid].events:
                    if e.code == 'Gender/M':
                        demographics['sex']['male'].append(pid)
                        break
                    elif e.code == 'Gender/F':
                        demographics['sex']['female'].append(pid)
                        break
        return demographics
        
    def _get_stratified_indices(self, demographics: Dict) ->  np.ndarray:
        '''Returns stratified patient_ids based on the selected demographic'''
        np.random.seed(self.seed)
        pids = []
        demographic = self.sampling_kwargs.demographic
        min_key = min(demographics[demographic], key=lambda k: len(demographics[demographic][k]))
        for val in demographics[demographic].values():
            sampled_pids = np.random.choice(val, len(demographics[demographic][min_key]), replace=False)
            pids.extend(sampled_pids)
        return np.array(pids)

    def __len__(self) -> int:
        return len(self.get_pids())
    
    def __getitem__(self, idx: int) -> Tuple[int, List[str]]:
        '''Return all event codes for this patient at `idx` in `self.split`.
            Does any preprocessing necessary for e.g. converting numerical/desc codes.
        '''
        pids: np.ndarray = self.get_pids()
        pid: int = pids[idx]

        # For negative `idx`, we need to unwrap `pid`
        if len(pid.shape) > 0:
            pid = pid[0]
        
        # Get token for each clinical event in patient timeline
        tokens: List[str] = []
        for e in self.femr_db[pid].events:
            # Default the token to just being the literal code
            token: str = e.code # "LOINC/10230-1"

            # If exclude certain vocabs, then ignore this token if it belongs to one of those vocabs (e.g. "STANFORD_OBS/")            
            if self.excluded_vocabs and token.split("/")[0].lower() in self.excluded_vocabs:
                continue
            
            if self.min_code_count:
                if not self.is_code_above_min_count(token):
                    continue
            
            # If CLMBR then do special mapping and continue
            if self.is_clmbr:
                if (
                    hasattr(e, 'value') # `e` has a `value`
                    and e.value is not None # `value` is not None
                    and ( # `value` is numeric
                        isinstance(e.value, float)
                        or isinstance(e.value, int)
                    )
                ):
                    # if we hit a numerical code, then try to remap it based on the given range
                    # NOTE: CLMBR ignores units, so hardcode all to "None"
                    unit: str = "None"
                    ranges: List[Tuple[float]] = self.code_2_detail[e.code]['unit_2_ranges'][unit]

                    # Determine range for (code, unit, value)
                    token = convert_lab_value_to_token_from_ranges(token, unit, e.value, ranges)
            
            # First, if remap codes to textual descs => change `token` to textual definition of code
            if self.is_remap_codes_to_desc:
                # "LOINC/10230-1" => "Left ventricular Ejection fraction"
                token = self.code_2_detail[e.code]['desc']

            # Second, if remap numerical codes => change numerical codes to bucketed quantiles based on `value`...
            if self.is_remap_numerical_codes:
                # "LOINC/10230-1" => "LOINC/10230-1 || % (See scan or EMR data for detail) || Q1"
                if (
                    hasattr(e, 'value') # `e` has a `value`
                    and e.value is not None # `value` is not None
                    and ( # `value` is numeric
                        isinstance(e.value, float)
                        or isinstance(e.value, int)
                    )
                ):
                    # if we hit a numerical code and need to remap it, follow tokenizer template format
                    # to map (code, unit, value) => quantile for (code, unit)
                    unit: str = str(e.unit)
                    quantiles: List[float] = self.code_2_detail[e.code]['unit_2_quartiles'][unit]

                    # Determine quantile for (code, unit, value)
                    token = convert_lab_value_to_token_from_quantiles(token, unit, e.value, quantiles)

            tokens.append(token)
        return (pid, tokens)

    def is_code_above_min_count(self, token: str):
        if token in self.code_2_detail:
            code: str = token
        else:
            code: str = token.split(" || ")[0]
        token_2_count = self.code_2_detail[code]['token_2_count']
        return sum(token_2_count.values()) >= self.min_code_count
    
    def get_uuid(self) -> str:
        """Returns unique UUID for this dataset version. Useful for caching files"""
        extract: str = self.path_to_femr_extract.split("/")[-1]
        uuid = f'{extract}-{self.split}'
        if self.sampling_strat is not None:
            uuid += f'-{self.sampling_strat}'
            if self.sampling_strat == 'random':
                uuid += f'-{str(self.sampling_kwargs.percent)}'
            if self.sampling_strat == 'stratified':
                uuid += f'-{self.sampling_kwargs.demographic}'
        if self.is_debug:
            uuid += f'-is_debug'
        return uuid

    def get_path_to_cache_folder(self) -> str:
        """Returns path to cache folder for this dataset (e.g. storing things like sampling split, seq lengths, etc.)"""
        path_to_cache_dir: str = os.path.join(PATH_TO_DATASET_CACHE_DIR, self.get_uuid(), self.split)
        return path_to_cache_dir
    
    def get_pids(self) -> np.ndarray:
        if self.split == 'train':
            pids = self.train_pids
        elif self.split == 'val':
            pids = self.val_pids
        elif self.split == 'test':
            pids = self.test_pids
        else:
            raise ValueError(f"Invalid split: {self.split}")
        return pids

    def get_seq_lengths(self, is_force_refresh: bool = False) -> List[int]:
        """Return a list of sequence lengths for all patients in dataset"""
        pids: np.ndarray = self.get_pids()

        # Check if cache exists (otherwise takes ~10 mins to iterate over 500k patients)
        path_to_cache_file: str = os.path.join(self.get_path_to_cache_folder(), 'seq_lengths.json')
        if not is_force_refresh:
            if os.path.exists(path_to_cache_file):
                print(f"Loading seq_lengths from `{path_to_cache_file}`")
                data = json.load(open(path_to_cache_file, 'r'))
                if data['uuid'] == self.get_uuid(): # confirm UUID matches
                    lengths: List[int] = data['lengths']
                    if len(lengths) == len(pids):
                        return lengths
                print(f"The seq_lengths in `{path_to_cache_file}` didn't match this dataset's `uuid` or exact `pids`, so recreating from scratch")
            else:
                print(f"No cache file found at `{path_to_cache_file}` for uuid={self.get_uuid()}`")

        # Calculate seq lengths
        lengths: List[int] = [ len(self.__getitem__(idx)[1]) for idx in tqdm(range(len(pids)), desc='get_seq_lengths()') ]
        os.makedirs(os.path.dirname(path_to_cache_file), exist_ok=True)
        json.dump({ 'uuid' : self.get_uuid(), 'lengths' : lengths }, open(path_to_cache_file, 'w'))
        return lengths

def torch_mask_tokens(tokenizer: FEMRTokenizer, inputs: Any, mlm_prob: float, special_tokens_mask: Optional[Any] = None) -> Tuple[Any, Any]:
    """
    Prepare masked tokens inputs/labels for masked language modeling: 80% MASK, 10% random, 10% original.
    
    Taken from: https://github.com/huggingface/transformers/blob/09f9f566de83eef1f13ee83b5a1bbeebde5c80c1/src/transformers/data/data_collator.py#L782
    """
    labels = inputs.clone()
    # We sample a few tokens in each sequence for MLM training (with probability `mlm_prob`)
    probability_matrix = torch.full(labels.shape, mlm_prob)
    if special_tokens_mask is None:
        special_tokens_mask = [
            tokenizer.get_special_tokens_mask(val, already_has_special_tokens=True) for val in labels.tolist()
        ]
        special_tokens_mask = torch.tensor(special_tokens_mask, dtype=torch.bool)
    else:
        special_tokens_mask = special_tokens_mask.bool()

    probability_matrix.masked_fill_(special_tokens_mask, value=0.0)
    masked_indices = torch.bernoulli(probability_matrix).bool()
    labels[~masked_indices] = -100  # We only compute loss on masked tokens

    # 80% of the time, we replace masked input tokens with tokenizer.mask_token ([MASK])
    indices_replaced = torch.bernoulli(torch.full(labels.shape, 0.8)).bool() & masked_indices
    inputs[indices_replaced] = tokenizer.convert_tokens_to_ids(tokenizer.mask_token)

    # 10% of the time, we replace masked input tokens with random word
    indices_random = torch.bernoulli(torch.full(labels.shape, 0.5)).bool() & masked_indices & ~indices_replaced
    random_words = torch.randint(len(tokenizer), labels.shape, dtype=torch.long)
    inputs[indices_random] = random_words[indices_random]

    # The rest of the time (10% of the time) we keep the masked input tokens unchanged
    return inputs, labels


def _generate_dataset(args):
    dataset: FEMRDataset = args[0]
    tokenizer: FEMRTokenizer = args[1]
    path_to_femr_extract: str = args[2]
    n_tokens_per_file: str = args[3]
    pids: np.ndarray = args[4]

    tokens = tokenizer.encode([ e.code for e in self.femr_db[pid] ], truncate=False)
    queue.extend(tokens)
    if len(queue) > 10000:
        np.save(np.array(queue))
        queue = []

    # # Tokenizer
    # code_2_detail: Dict[str, int] = json.load(open(path_to_code_2_detail, 'r'))
    # tokenizer = FEMRTokenizer(code_2_detail)
    
    # FEMR DB
    femr_db = femr.datasets.PatientDatabase(path_to_femr_extract)
    
    for pid in pids.tolist():
        events = [ e.code for e in femr_db[pid].events ]
        tokens += tokenizer.encode(events)['input_ids']

class AllTokensDataset(Dataset):
    '''Dataset that merges all patients into one long sequence of tokens, with each patient sandwiched by a [BOS] and [EOS] token
    '''
    def __init__(self,
                 path_to_femr_extract: str, 
                 dataset: FEMRDataset,
                 is_debug: bool = False):
        assert os.path.exists(path_to_femr_extract), f"{path_to_femr_extract} is not a valid path"
        self.path_to_femr_extract: str = path_to_femr_extract
        self.dataset: FEMRDataset = dataset

    def generate_dataset(self, tokenizer: FEMRTokenizer, n_tokens_per_file: int = 10_000_000, n_procs: int = 10):
        """Default to 10M tokens => 10 * 4 => 40MB files"""
        # Chunk pids
        pids: np.ndarray = self.dataset.get_pids()
        tasks: List[Tuple] = [
            (self.dataset, tokenizer, self.path_to_femr_extract, n_tokens_per_file, pids[chunk_start:chunk_start + len(pids) // n_procs],)
            for chunk_start in range(0, len(pids), len(pids) // n_procs)
        ]
        import multiprocessing
        with multiprocessing.get_context("forkserver").Pool(n_procs) as pool:
            pool.imap_unordered(_generate_dataset, tasks)

    def __len__(self):
        if self.split == 'train':
            return len(self.train_pids)
        elif self.split == 'val':
            return len(self.val_pids)
        elif self.split == 'test':
            return len(self.test_pids)
        else:
            raise ValueError(f"Invalid split: {self.split}")
    
    def __getitem__(self, idx: int) -> Tuple[int, List[str]]:
        '''Return all event codes for this patient at `idx` in `self.split`'''
        if self.split == 'train':
            pid = self.train_pids[idx]
        elif self.split == 'val':
            pid = self.val_pids[idx]
        elif self.split == 'test':
            pid = self.test_pids[idx]
        else:
            raise ValueError(f"Invalid split: {self.split}")
        # For negative `idx`, we need to unwrap `pid`
        if len(pid.shape) > 0:
            pid = pid[0]
        return (pid, [ e.code for e in self.femr_db[pid].events ])

    def get_uuid(self) -> str:
        """Returns unique UUID for this dataset version. Useful for caching files"""
        extract: str = path_to_femr_extract.split("/")[-1]
        uuid = f'{extract}-{self.split}'
        if self.sampling_strat is not None:
            uuid += f'-{self.sampling_strat}'
        if self.is_debug:
            uuid += f'-is_debug'
        return uuid

    def get_path_to_cache_folder(self) -> str:
        """Returns path to cache folder for this dataset (e.g. storing things like sampling split, seq lengths, etc.)"""
        path_to_cache_dir: str = os.path.join(PATH_TO_DATASET_CACHE_DIR, self.get_uuid(), self.split)
        return path_to_cache_dir

    
def collate_femr_timelines(batch: List[Tuple[int, List[int]]], 
                             tokenizer: Union[FEMRTokenizer, DescTokenizer], 
                             max_length: int,
                             is_truncation_random: bool = False,
                             is_mlm: bool = False,
                             mlm_prob: float = 0.15,
                             seed: int = 1) -> Dict[str, Any]:
    '''Collate function for FEMR timelines
        Truncate or pad to max length in batch.
    '''

    # Otherwise, truncate on right hand side of sequence
    tokens: Dict[str, Float[torch.Tensor, 'B max_length']] = tokenizer([ x[1] for x in batch ], 
                                                                        truncation=True, 
                                                                        padding=True, 
                                                                        max_length=max_length,
                                                                        is_truncation_random=is_truncation_random,
                                                                        seed=seed, 
                                                                        add_special_tokens=True,
                                                                        return_tensors='pt')
    
    # Set labels
    if is_mlm:
        # Masked LM
        tokens["input_ids"], tokens["labels"] = torch_mask_tokens(tokenizer, tokens["input_ids"], mlm_prob)
    else:
        # Causal LM
        tokens['labels'] = tokens['input_ids']

    return {
        'patient_ids' : [ x[0] for x in batch ],
        'tokens' : tokens,
    }


if __name__ == '__main__':
    path_to_femr_extract: str = '/share/pi/nigam/data/som-rit-phi-starr-prod.starr_omop_cdm5_deid_2023_02_08_extract_v8_no_notes/'.replace('/share/pi/nigam/data/', GPU_BASE_DIR)
    path_to_code_2_detail: str = '/share/pi/nigam/mwornow/hf_ehr/cache/tokenizer_v8/code_2_detail.json'
    #path_to_code_2_detail: str = '/share/pi/nigam/mwornow/hf_ehr/cache/tokenizer_v8/code_2_detail.json'.replace('/share/pi/nigam/mwornow/hf_ehr/cache/', GPU_BASE_DIR)
    
    # Tokenizer
    tokenizer = FEMRTokenizer(path_to_code_2_detail)
    desc_tokenizer = DescTokenizer(AutoTokenizer.from_pretrained("bert-base-uncased"))
    biogpt_tokenizer = DescTokenizer(AutoTokenizer.from_pretrained("microsoft/biogpt"))
    pubmed_tokenizer = DescTokenizer(AutoTokenizer.from_pretrained("stanford-crfm/pubmed_gpt_tokenizer"))
    # breakpoint()
    # Dataset
    train_dataset = FEMRDataset(path_to_femr_extract, path_to_code_2_detail, split='train', is_remap_numerical_codes=False)
    #val_dataset = FEMRDataset(path_to_femr_extract, path_to_code_2_detail, split='val', is_remap_numerical_codes=True)
    #test_dataset = FEMRDataset(path_to_femr_extract, path_to_code_2_detail, split='test', is_remap_numerical_codes=True)

    # Stats
    print('train', len(train_dataset))
    #print('val', len(val_dataset))
    #print('test', len(test_dataset))

    # t1 = time.time()
    # event_count = 0
    # for pid in tqdm(train_dataset.get_pids()[:100000]):
    #     for e in train_dataset.femr_db[pid].events:
    #         event_count += 1
    #         train_dataset.femr_db.get_ontology().get_text_description(e.code)
    # t2 = time.time()
    # print("Time to loop through all events in train_dataset: ", t2 - t1)
    # # Print average time per event
    # print("Average time per patient: ", (t2 - t1) / 100000)
    # print("Average time per event: ", (t2 - t1) / event_count)
    """
    # Dataset with numerical lab remapping
    train_dataset_numerical = FEMRDataset(path_to_femr_extract, path_to_code_2_detail, split='train', is_remap_numerical_codes=True)
    # Dataset with textual desc code remapping
    train_dataset_desc = FEMRDataset(path_to_femr_extract, path_to_code_2_detail, split='train', is_remap_codes_to_desc=True)
    
    # Check numerical codes
    breakpoint()
    print("bert tokenizer")
    print(train_dataset_desc[-1])
    print(desc_tokenizer(train_dataset_desc[-1:][1])['input_ids'])
    print(desc_tokenizer.batch_decode(desc_tokenizer(train_dataset_desc[-1:][1])['input_ids']))
    breakpoint()
    print("pubmed tokenizer")
    print(train_dataset_desc[-1])
    print(pubmed_tokenizer(train_dataset_desc[-1:][1])['input_ids'])
    print(pubmed_tokenizer.batch_decode(pubmed_tokenizer(train_dataset_desc[-1:][1])['input_ids']))
    breakpoint()
    print("biogpt tokenizer")
    print(train_dataset_desc[-1])
    print(biogpt_tokenizer(train_dataset_desc[-1:][1])['input_ids'])
    print(biogpt_tokenizer.batch_decode(biogpt_tokenizer(train_dataset_desc[-1:][1])['input_ids']))
    breakpoint()
    
    exit()    
    train_seq_lengths: List[int] = train_dataset.get_seq_lengths()
    val_seq_lengths: List[int] = val_dataset.get_seq_lengths()
    test_seq_lengths: List[int] = test_dataset.get_seq_lengths()
    assert len(train_seq_lengths) == len(train_dataset)
    assert len(val_seq_lengths) == len(val_dataset)
    assert len(test_seq_lengths) == len(test_dataset)

    # Sanity checking
    print(train_dataset)
    print(train_dataset[-1])
    print(tokenizer(train_dataset[-1:][1])['input_ids'])
    print(tokenizer.batch_decode(tokenizer(train_dataset[-1:][1])['input_ids']))
    assert tokenizer(train_dataset[-1:][1])['input_ids'] == [[109803, 8187, 8185, 93995, 91564, 95332, 154435, 155073, 91689, 8184, 155175, 49815, 167230]]
    
    long_seq = [x for i in range(10) for x in train_dataset[i][1] ]
    assert len(long_seq) == 2846
    print(tokenizer(long_seq, is_truncation_random=True, max_length=3, seed=1)['input_ids'])
    assert tokenizer(long_seq, is_truncation_random=True, max_length=3, seed=1)['input_ids'] == [[150436, 135719, 147624]]
    assert tokenizer(long_seq, is_truncation_random=True, max_length=3, seed=2)['input_ids'] == [[91787, 97637, 97429]]
    assert tokenizer(long_seq, is_truncation_random=True, max_length=3, seed=3)['input_ids'] == [[167230, 98027, 98027]]    
    """<|MERGE_RESOLUTION|>--- conflicted
+++ resolved
@@ -263,10 +263,7 @@
         self.sampling_strat: Optional[str] = sampling_strat
         self.sampling_kwargs: Optional[Dict] = sampling_kwargs
         self.excluded_vocabs: Set[str] = { x.lower() for x in excluded_vocabs } if excluded_vocabs else None # type: ignore
-<<<<<<< HEAD
-=======
         self.min_code_count: Optional[str] = min_code_count
->>>>>>> 7820cb5c
         self.is_debug: bool = is_debug
         self.seed: int = seed
     
