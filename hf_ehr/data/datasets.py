--- conflicted
+++ resolved
@@ -601,11 +601,7 @@
 
     
 def collate_femr_timelines(batch: List[Tuple[int, List[int]]], 
-<<<<<<< HEAD
-                             tokenizer: FEMRTokenizer|DescTokenizer, 
-=======
                              tokenizer: Union[FEMRTokenizer, DescTokenizer], 
->>>>>>> 4ce2eb1c
                              max_length: int,
                              is_truncation_random: bool = False,
                              is_mlm: bool = False,
