--- conflicted
+++ resolved
@@ -11,96 +11,6 @@
 
 from hf_ehr.models.modules import BaseModel
 
-<<<<<<< HEAD
-# Updated fixed_pos_embedding function
-def fixed_pos_embedding(seq_length, head_dim, device, dtype):
-    """Generates sinusoidal positional embeddings based on inv freq of positions"""
-    position_ids = torch.arange(0, seq_length, dtype=torch.float, device=device)  # [seq_length]
-    inv_freq = 1.0 / (10000 ** (torch.arange(0, head_dim, 2, dtype=torch.float, device=device) / head_dim))  # [head_dim // 2]
-    sinusoid_inp = torch.outer(position_ids, inv_freq)  # [seq_length, head_dim // 2]
-    sin = torch.sin(sinusoid_inp).unsqueeze(0).unsqueeze(0).to(dtype)  # [1, 1, seq_length, head_dim // 2]
-    cos = torch.cos(sinusoid_inp).unsqueeze(0).unsqueeze(0).to(dtype)  # [1, 1, seq_length, head_dim // 2]
-    return cos, sin
-
-# Updated apply_rotary_pos_emb function
-def apply_rotary_pos_emb(x, cos, sin):
-    """Applies rotary positional embedding to tensor x"""
-    # x shape: [batch_size, num_heads, seq_length, head_dim]
-    x1 = x[..., ::2]  # [batch_size, num_heads, seq_length, head_dim // 2]
-    x2 = x[..., 1::2]  # [batch_size, num_heads, seq_length, head_dim // 2]
-    x_rotated = torch.cat([x1 * cos - x2 * sin, x1 * sin + x2 * cos], dim=-1)  # [batch_size, num_heads, seq_length, head_dim]
-    return x_rotated
-
-# Custom GPT-2 Attention Layer with RoPE
-class RoPEGPT2Attention(GPT2Attention):
-    """Extends the default GPT-2 attention mechanism to support RoPE"""
-    def __init__(self, config):
-        super().__init__(config)
-        self.split_size = config.hidden_size
-        self.num_heads = config.num_attention_heads
-        self.head_dim = self.split_size // self.num_heads
-
-    def split_heads(self, x):
-        """Split the last dimension into (num_heads, head_dim)."""
-        # x: [batch_size, seq_length, hidden_size]
-        new_shape = x.size()[:-1] + (self.num_heads, self.head_dim)  # [batch_size, seq_length, num_heads, head_dim]
-        x = x.view(*new_shape)  # [batch_size, seq_length, num_heads, head_dim]
-        return x.permute(0, 2, 1, 3)  # [batch_size, num_heads, seq_length, head_dim]
-
-    def merge_heads(self, x):
-        """Merge the heads and last two dimensions."""
-        # x: [batch_size, num_heads, seq_length, head_dim]
-        x = x.permute(0, 2, 1, 3).contiguous()  # [batch_size, seq_length, num_heads, head_dim]
-        new_shape = x.size()[:-2] + (self.num_heads * self.head_dim,)  # [batch_size, seq_length, hidden_size]
-        return x.view(*new_shape)
-
-    def forward(
-        self,
-        hidden_states,
-        layer_past=None,
-        attention_mask=None,
-        head_mask=None,
-        use_cache=False,
-        output_attentions=False,
-    ):
-        # Linear transformation to create QKV tensors
-        mixed_x_layer = self.c_attn(hidden_states)  # [batch_size, seq_length, 3 * hidden_size]
-
-        # Split into Q, K, V tensors
-        query, key, value = mixed_x_layer.split(self.split_size, dim=2)  # Each is [batch_size, seq_length, hidden_size]
-
-        # Split heads
-        query = self.split_heads(query)  # [batch_size, num_heads, seq_length, head_dim]
-        key = self.split_heads(key)
-        value = self.split_heads(value)
-
-        # Generate Rotary Positional Embeddings
-        seq_length = query.size(2)
-        cos, sin = fixed_pos_embedding(seq_length, self.head_dim, query.device, query.dtype)
-
-        # Apply RoPE to query and key
-        query = apply_rotary_pos_emb(query, cos, sin)
-        key = apply_rotary_pos_emb(key, cos, sin)
-
-        # Adjust attention mask shape if necessary
-        if attention_mask is not None and attention_mask.dim() == 2:
-            # attention_mask: [batch_size, seq_length] -> [batch_size, 1, 1, seq_length]
-            attention_mask = attention_mask[:, None, None, :]
-
-        # Compute attention
-        attn_outputs = self._attn(query, key, value, attention_mask, head_mask)
-        attn_output = attn_outputs[0]  # [batch_size, num_heads, seq_length, head_dim]
-        present = attn_outputs[1]
-
-        # Merge heads
-        attn_output = self.merge_heads(attn_output)  # [batch_size, seq_length, hidden_size]
-
-        # Final linear projection
-        attn_output = self.c_proj(attn_output)
-        return attn_output, present
-
-=======
->>>>>>> 4118f51e
 class GPTLanguageModel(BaseModel):
     """
     GPT with a Language Model head.
@@ -118,12 +28,7 @@
             kwargs = {}
 
         # Model specs
-<<<<<<< HEAD
-        model_name = config.model.hf_name if hasattr(config.model, 'hf_name') else 'gpt2'
-        model_config = AutoConfig.from_pretrained(model_name)
-=======
         model_config = AutoConfig.from_pretrained(config.model.hf_name if hasattr(config.model, 'hf_name') else 'gpt2', **kwargs)
->>>>>>> 4118f51e
         model_config.vocab_size = vocab_size
         model_config.n_positions = config.data.dataloader.max_length
         for key, val in config.model.config_kwargs.items():
@@ -137,30 +42,6 @@
         if getattr(config.model, 'is_keep_pretrained_weights', False):
             # TODO: Implement loading of pretrained weights
             raise NotImplementedError("Loading of pretrained weights is not yet implemented.")
-<<<<<<< HEAD
-            self.model = AutoModelForCausalLM.from_pretrained(model_name, config=model_config)
-        else:
-            self.model = AutoModelForCausalLM.from_config(model_config)
-
-        self.is_use_rope = getattr(
-            config.data.dataloader, 'is_use_rope', False
-        )  # Replace attention layers with custom RoPEGPT2Attention layers
-
-        if self.is_use_rope:
-            self._replace_attention_with_rope()
-
-        # Run any post-init handlers from super()
-        self.post_init()
-
-    def _replace_attention_with_rope(self):
-        """Replaces attention layers with RoPEGPT2Attention"""
-        for block in self.model.transformer.h:
-            block.attn = RoPEGPT2Attention(self.model.config)
-
-    def training_step(
-        self, batch: Dict[str, Any], batch_idx: int
-    ) -> Optional[torch.Tensor]:
-=======
             self.model = AutoModelForCausalLM.from_pretrained(model_config, **kwargs)
         else:
             self.model = AutoModelForCausalLM.from_config(model_config, **kwargs)
@@ -171,7 +52,6 @@
     def training_step(self, 
                       batch: Dict[str, Any],
                       batch_idx: int) -> Optional[torch.Tensor]:
->>>>>>> 4118f51e
         self.batch_idx = batch_idx
         tokens: Dict[str, Float[torch.Tensor, 'B L']] = batch['tokens']
         B: int = tokens['input_ids'].shape[0]
